--- conflicted
+++ resolved
@@ -33,14 +33,9 @@
         UsernameOrEmail = "MineSharpBot",
         Version = "1.18.1"
     };
-<<<<<<< HEAD
-    // TODO: Parse credential file
-} else {
-=======
     // Parse credential file
 } else
 {
->>>>>>> 339c4d36
     AnsiConsole.Write(new Rule("[yellow] MineSharp Console Client [/]").RuleStyle(Style.Parse("yellow")));
     AnsiConsole.MarkupLine("Please login:");
     var username = AnsiConsole.Ask<string>("Username [red]or[/] Email: ");
