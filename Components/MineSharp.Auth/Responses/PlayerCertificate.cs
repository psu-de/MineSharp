--- conflicted
+++ resolved
@@ -64,54 +64,6 @@
     /// </summary>
     public DateTime RefreshAfter { get; }
 
-<<<<<<< HEAD
-    private PlayerCertificate(KeyPair  keys, byte[] publicKeySignature, byte[] publicKeySignatureV2, DateTime expiresAt,
-                              DateTime refreshAfter)
-    {
-        this.Keys                 = keys;
-        this.PublicKeySignature   = publicKeySignature;
-        this.PublicKeySignatureV2 = publicKeySignatureV2;
-        this.ExpiresAt            = expiresAt;
-        this.RefreshAfter         = refreshAfter;
-
-        this.RsaPublic  = RSA.Create();
-        this.RsaPrivate = RSA.Create();
-
-        this.RsaPublic.ImportSubjectPublicKeyInfo(this.Keys.PublicKey, out _);
-        this.RsaPrivate.ImportPkcs8PrivateKey(this.Keys.PrivateKey, out _);
-    }
-
-    private CertificateBlob ToBlob()
-    {
-        return new CertificateBlob()
-        {
-            KeyPair =
-                new KeyPairBlob()
-                {
-                    PrivateKey = EncodeKey(this.Keys.PrivateKey, "PRIVATE"), 
-                    PublicKey = EncodeKey(this.Keys.PublicKey, "PUBLIC"),
-                },
-            PublicKeySignature   = Convert.ToBase64String(this.PublicKeySignature),
-            PublicKeySignatureV2 = Convert.ToBase64String(this.PublicKeySignatureV2),
-            ExpiresAt            = this.ExpiresAt.ToString(DATE_FORMAT),
-            RefreshedAfter       = this.RefreshAfter.ToString(DATE_FORMAT)
-        };
-    }
-
-    internal static PlayerCertificate FromBlob(CertificateBlob blob)
-    {
-        return new PlayerCertificate(
-            new KeyPair(
-                DecodeKey(blob.KeyPair.PrivateKey),
-                DecodeKey(blob.KeyPair.PublicKey)),
-            Convert.FromBase64String(blob.PublicKeySignature),
-            Convert.FromBase64String(blob.PublicKeySignatureV2),
-            DateTime.Parse(blob.ExpiresAt).ToUniversalTime(),
-            DateTime.Parse(blob.RefreshedAfter).ToUniversalTime());
-    }
-
-=======
->>>>>>> 9947b89d
     /// <summary>
     ///     Whether the certificates should be refreshed
     /// </summary>
