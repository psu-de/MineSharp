--- conflicted
+++ resolved
@@ -9,11 +9,7 @@
 ///     Represents a client command packet.
 /// </summary>
 /// <param name="ActionId">The action ID of the client command.</param>
-<<<<<<< HEAD
-public sealed record ClientCommandPacket(int ActionId) : IPacketStatic<ClientCommandPacket>
-=======
-public sealed record ClientCommandPacket(ClientCommandAction ActionId) : IPacket
->>>>>>> dfdfeccc
+public sealed record ClientCommandPacket(ClientCommandAction ActionId) : IPacketStatic<ClientCommandPacket>
 {
     /// <inheritdoc />
     public PacketType Type => StaticType;
@@ -34,15 +30,15 @@
         return new ClientCommandPacket(actionId);
     }
 
-<<<<<<< HEAD
-    static IPacket IPacketStatic.Read(PacketBuffer buffer, MinecraftData data)
-    {
-        return Read(buffer, data);
-=======
-    /// <summary>
-    ///    Represents the action ID of the client command.
-    /// </summary>
-    public enum ClientCommandAction
+	static IPacket IPacketStatic.Read(PacketBuffer buffer, MinecraftData data)
+	{
+		return Read(buffer, data);
+	}
+
+	/// <summary>
+	///    Represents the action ID of the client command.
+	/// </summary>
+	public enum ClientCommandAction
     {
         /// <summary>
         /// Sent when the client is ready to complete login and when the client is ready to respawn after death.
@@ -52,6 +48,5 @@
         /// Sent when the client opens the Statistics menu.
         /// </summary>
         RequestStats = 1,
->>>>>>> dfdfeccc
     }
 }