--- conflicted
+++ resolved
@@ -33,13 +33,8 @@
     float OffsetZ,
     float MaxSpeed,
     int ParticleCount,
-<<<<<<< HEAD
-    PacketBuffer Data
+    IParticleData? Data
 ) : IPacketStatic<ParticlePacket>
-=======
-    IParticleData? Data
-) : IPacket
->>>>>>> dfdfeccc
 {
     /// <inheritdoc />
     public PacketType Type => StaticType;
@@ -63,11 +58,7 @@
     }
 
     /// <inheritdoc />
-<<<<<<< HEAD
     public static ParticlePacket Read(PacketBuffer buffer, MinecraftData data)
-=======
-    public static IPacket Read(PacketBuffer buffer, MinecraftData data)
->>>>>>> dfdfeccc
     {
         var particleId = buffer.ReadVarInt();
         var longDistance = buffer.ReadBool();
@@ -79,20 +70,13 @@
         var offsetZ = buffer.ReadFloat();
         var maxSpeed = buffer.ReadFloat();
         var particleCount = buffer.ReadVarInt();
-<<<<<<< HEAD
-        var byteBuffer = buffer.RestBuffer();
-        var particleData = new PacketBuffer(byteBuffer, buffer.ProtocolVersion);
-
-        return new ParticlePacket(particleId, longDistance, x, y, z, offsetX, offsetY, offsetZ, maxSpeed, particleCount, particleData);
-    }
-
-    static IPacket IPacketStatic.Read(PacketBuffer buffer, MinecraftData data)
-    {
-        return Read(buffer, data);
-=======
         var particleData = ParticleDataRegistry.Read(buffer, data, particleId);
 
         return new ParticlePacket(particleId, longDistance, x, y, z, offsetX, offsetY, offsetZ, maxSpeed, particleCount, particleData);
->>>>>>> dfdfeccc
-    }
+	}
+
+	static IPacket IPacketStatic.Read(PacketBuffer buffer, MinecraftData data)
+	{
+		return Read(buffer, data);
+	}
 }