--- conflicted
+++ resolved
@@ -18,47 +18,23 @@
     public static PacketType StaticType => PacketType.CB_Play_Difficulty;
 
     /// <inheritdoc />
-<<<<<<< HEAD
     public void Write(PacketBuffer buffer, MinecraftData data)
-=======
-    public void Write(PacketBuffer buffer, MinecraftData version)
->>>>>>> dfdfeccc
     {
         buffer.Write((byte)Difficulty);
         buffer.WriteBool(DifficultyLocked);
     }
 
     /// <inheritdoc />
-<<<<<<< HEAD
     public static ChangeDifficultyPacket Read(PacketBuffer buffer, MinecraftData data)
-=======
-    public static IPacket Read(PacketBuffer buffer, MinecraftData version)
->>>>>>> dfdfeccc
     {
         var difficulty = (DifficultyLevel)buffer.ReadByte();
         var difficultyLocked = buffer.ReadBool();
 
         return new ChangeDifficultyPacket(difficulty, difficultyLocked);
     }
-<<<<<<< HEAD
 
     static IPacket IPacketStatic.Read(PacketBuffer buffer, MinecraftData data)
     {
         return Read(buffer, data);
     }
-
-    /// <summary>
-    ///     Enum representing the difficulty levels
-    /// </summary>
-    public enum DifficultyLevel : byte
-    {
-#pragma warning disable CS1591 // Missing XML comment for publicly visible type or member
-        Peaceful = 0,
-        Easy = 1,
-        Normal = 2,
-        Hard = 3
-#pragma warning restore CS1591 // Missing XML comment for publicly visible type or member
-    }
-=======
->>>>>>> dfdfeccc
 }