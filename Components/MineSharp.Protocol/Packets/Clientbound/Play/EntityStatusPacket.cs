﻿using MineSharp.Core.Serialization;
using MineSharp.Data;
using MineSharp.Data.Protocol;

namespace MineSharp.Protocol.Packets.Clientbound.Play;

/// <summary>
///     Entity status packet
/// </summary>
/// <param name="EntityId">The entity ID</param>
/// <param name="Status">The status byte</param>
<<<<<<< HEAD
public sealed record EntityStatusPacket(int EntityId, byte Status) : IPacketStatic<EntityStatusPacket>
=======
public sealed record EntityStatusPacket(int EntityId, sbyte Status) : IPacket
>>>>>>> dfdfeccc
{
    /// <inheritdoc />
    public PacketType Type => StaticType;
    /// <inheritdoc />
    public static PacketType StaticType => PacketType.CB_Play_EntityStatus;

    /// <inheritdoc />
    public void Write(PacketBuffer buffer, MinecraftData data)
    {
        buffer.WriteVarInt(EntityId);
        buffer.WriteSByte(Status);
    }

    /// <inheritdoc />
    public static EntityStatusPacket Read(PacketBuffer buffer, MinecraftData data)
    {
        var entityId = buffer.ReadVarInt();
        var status = buffer.ReadSByte();

        return new EntityStatusPacket(entityId, status);
    }

<<<<<<< HEAD
    static IPacket IPacketStatic.Read(PacketBuffer buffer, MinecraftData data)
    {
        return Read(buffer, data);
    }
}
=======
    // TODO: Add all the meanings of the status
    // not all statuses are valid for all entities
    // https://wiki.vg/Entity_statuses
}
>>>>>>> dfdfeccc
<|MERGE_RESOLUTION|>--- conflicted
+++ resolved
@@ -9,11 +9,7 @@
 /// </summary>
 /// <param name="EntityId">The entity ID</param>
 /// <param name="Status">The status byte</param>
-<<<<<<< HEAD
-public sealed record EntityStatusPacket(int EntityId, byte Status) : IPacketStatic<EntityStatusPacket>
-=======
-public sealed record EntityStatusPacket(int EntityId, sbyte Status) : IPacket
->>>>>>> dfdfeccc
+public sealed record EntityStatusPacket(int EntityId, sbyte Status) : IPacketStatic<EntityStatusPacket>
 {
     /// <inheritdoc />
     public PacketType Type => StaticType;
@@ -34,17 +30,14 @@
         var status = buffer.ReadSByte();
 
         return new EntityStatusPacket(entityId, status);
-    }
+	}
 
-<<<<<<< HEAD
-    static IPacket IPacketStatic.Read(PacketBuffer buffer, MinecraftData data)
-    {
-        return Read(buffer, data);
-    }
-}
-=======
-    // TODO: Add all the meanings of the status
-    // not all statuses are valid for all entities
-    // https://wiki.vg/Entity_statuses
-}
->>>>>>> dfdfeccc
+	static IPacket IPacketStatic.Read(PacketBuffer buffer, MinecraftData data)
+	{
+		return Read(buffer, data);
+	}
+
+	// TODO: Add all the meanings of the status
+	// not all statuses are valid for all entities
+	// https://wiki.vg/Entity_statuses
+}