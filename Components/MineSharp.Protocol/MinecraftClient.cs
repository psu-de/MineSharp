﻿using System.Collections.Concurrent;
using System.Diagnostics;
using System.Net;
using System.Net.Sockets;
using System.Threading.Tasks.Dataflow;
using ConcurrentCollections;
using MineSharp.Auth;
using MineSharp.ChatComponent;
using MineSharp.ChatComponent.Components;
using MineSharp.Core.Common.Protocol;
using MineSharp.Core.Concurrency;
using MineSharp.Core.Events;
using MineSharp.Core.Serialization;
using MineSharp.Data;
using MineSharp.Data.Protocol;
using MineSharp.Protocol.Connection;
using MineSharp.Protocol.Exceptions;
using MineSharp.Protocol.Packets;
using MineSharp.Protocol.Packets.Clientbound.Status;
using MineSharp.Protocol.Packets.Handlers;
using MineSharp.Protocol.Packets.Serverbound.Status;
using MineSharp.Protocol.Registrations;
using Newtonsoft.Json.Linq;
using NLog;
using ConfigurationClientInformationPacket = MineSharp.Protocol.Packets.Serverbound.Configuration.ClientInformationPacket;
using PlayClientInformationPacket = MineSharp.Protocol.Packets.Serverbound.Play.ClientInformationPacket;

namespace MineSharp.Protocol;

/// <summary>
///     A Minecraft client.
///     Connect to a Minecraft server.
/// </summary>
public sealed class MinecraftClient : IAsyncDisposable, IDisposable
{
    /// <summary>
    ///     Delegate for handling packets async
    /// </summary>
    public delegate Task AsyncPacketHandler(IPacket packet);

    /// <summary>
    ///     Delegate for handling a specific packet async
    /// </summary>
    /// <typeparam name="T"></typeparam>
    public delegate Task AsyncPacketHandler<in TPacket>(TPacket packet)
        where TPacket : IPacketStatic<TPacket>;

    /// <summary>
    ///     The latest version supported
    /// </summary>
    public const string LATEST_SUPPORTED_VERSION = "1.20.4";

    private static readonly ILogger Logger = LogManager.GetCurrentClassLogger();

    internal readonly MinecraftApi? Api;

    /// <summary>
    ///     The MinecraftData object of this client
    /// </summary>
    public readonly MinecraftData Data;

    /// <summary>
    ///     The Hostname of the Minecraft server provided in the constructor
    /// </summary>
    public readonly string Hostname;

    private readonly IPAddress ip;

    /// <summary>
    ///     Is cancelled once the client needs to stop. Usually because the connection was lost.
    /// </summary>
    // This variable exists (and is not a property) to prevent the possible problem when getting the token from the source when it's already disposed.
    public readonly CancellationToken CancellationToken;

    /// <summary>
    ///     The Port of the Minecraft server
    /// </summary>
    public readonly ushort Port;

    /// <summary>
    ///     The Session object for this client
    /// </summary>
    public readonly Session Session;

    /// <summary>
    ///     The clients settings
    /// </summary>
    public readonly ClientSettings Settings;

    /// <summary>
    ///     Fires when the client disconnected from the server
    /// </summary>
    public AsyncEvent<MinecraftClient, Chat> OnDisconnected = new();

    /// <summary>
    ///     Fired when the TCP connection to the server is lost.
    ///     This is called after <see cref="OnDisconnected"/> but also in cases where <see cref="OnDisconnected"/> is not called before.
    ///     
    ///     If you want to be notified when the client is no longer functional, register to <see cref="CancellationToken"/> instead.
    ///     <see cref="CancellationToken"/> is also cancelled when the connection is lost.
    /// </summary>
    public AsyncEvent<MinecraftClient> OnConnectionLost = new();

    private readonly IConnectionFactory tcpTcpFactory;

    private TcpClient? client;
    private MinecraftStream? stream;
    private Task? streamLoop;
    private int onConnectionLostFired;

    private readonly ConcurrentDictionary<PacketType, ConcurrentHashSet<AsyncPacketHandler>> packetHandlers;
    private readonly ConcurrentDictionary<PacketType, TaskCompletionSource<object>> packetWaiters;
    private readonly ConcurrentHashSet<AsyncPacketHandler> packetReceivers;
    private GameStatePacketHandler gameStatePacketHandler;
    private readonly BufferBlock<PacketSendTask> packetQueue;
    /// <summary>
    /// Contains the packets that are bundled together.
    /// 
    /// If this field is null, packets are not bundled.
    /// If this field is not null, packets are bundled.
    /// This way we can avoid all race conditions that would occur if we would use a boolean flag.
    /// </summary>
    private ConcurrentQueue<(PacketType Type, PacketBuffer Buffer)>? bundledPackets;

    private readonly CancellationTokenSource cancellationTokenSource;

    /// <summary>
    /// Will be completed once the client has entered the <see cref="GameState.Play"/> state.
    /// </summary>
    internal readonly TaskCompletionSource GameJoinedTcs;


    /// <summary>
    ///    The current <see cref="GameState"/> of the client.
    ///    
    ///    Internal note: This property should not be used to determine the next <see cref="GameStatePacketHandler"/> because that is not thread safe.
    /// </summary>
    public GameState GameState => gameStatePacketHandler.GameState;

    /// <summary>
    ///     Create a new MinecraftClient
    /// </summary>
    public MinecraftClient(
        MinecraftData data,
        Session session,
        string hostnameOrIp,
        ushort port,
        MinecraftApi api,
        IConnectionFactory tcpFactory,
        ClientSettings settings)
    {
        Data = data;
        cancellationTokenSource = new();
        CancellationToken = cancellationTokenSource.Token;
        packetQueue = new(new DataflowBlockOptions()
        {
            CancellationToken = CancellationToken
        });
        gameStatePacketHandler = new NoStatePacketHandler(this);
        packetHandlers = new();
        packetWaiters = new();
        packetReceivers = new();
        GameJoinedTcs = new(TaskCreationOptions.RunContinuationsAsynchronously);
        bundledPackets = null;
        tcpTcpFactory = tcpFactory;
        ip = IpHelper.ResolveHostname(hostnameOrIp, ref port);

        Api = api;
        Session = session;
        Port = port;
        Hostname = hostnameOrIp;
        Settings = settings;
    }

    /// <summary>
    ///     Must only be called after the <see cref="packetQueue"/> was completed (this happens when <see cref="CancellationToken"/> was cancelled).
    ///     Otherwise race conditions can occur where there are still uncancelled tasks in the queue.
    /// </summary>
    private void CancelAllSendPendingPacketTasks()
    {
        // we need to cancel all tasks in the queue otherwise we might get a deadlock
        // when some task is waiting for the packet task
        if (packetQueue.TryReceiveAll(out var queuedPackets))
        {
            foreach (var task in queuedPackets)
            {
                task.Task.TrySetCanceled(CancellationToken);
            }
        }
    }

    private async Task DisposeInternal(bool calledFromStreamLoop)
    {
        cancellationTokenSource.Cancel();
        // wait for the packetQueue to complete
        await packetQueue.Completion;
        CancelAllSendPendingPacketTasks();

        // prevent waiting on ourselves (when called from the streamLoop task)
        if (!calledFromStreamLoop)
        {
            await (streamLoop ?? Task.CompletedTask);
        }

        client?.Dispose();
        stream?.Close();

        if (Interlocked.Exchange(ref onConnectionLostFired, 1) == 0)
        {
            await OnConnectionLost.Dispatch(this);
        }
    }

    /// <inheritdoc />
    public async ValueTask DisposeAsync()
    {
        await DisposeInternal(false);
    }


    /// <inheritdoc />
    public void Dispose()
    {
        DisposeAsync().AsTask().Wait();
    }

    /// <summary>
    ///     Connects to the minecraft sever.
    /// </summary>
    /// <param name="nextState">The state to transition to during the handshaking process.</param>
    /// <returns>A task that resolves once connected. Results in true when connected successfully, false otherwise.</returns>
    public async Task<bool> Connect(GameState nextState)
    {
        if (client is not null && client.Connected)
        {
            Logger.Warn("Client is already connected!");
            return true;
        }

        Logger.Debug($"Connecting to {ip}:{Port} with PVN={Data.Version.Protocol}");

        try
        {
            client = await tcpTcpFactory.CreateOpenConnection(ip, Port);
            stream = new(client.GetStream(), Data.Version.Protocol);

            streamLoop = Task.Run(StreamLoop);
            Logger.Info("Connected, starting handshake...");
            await HandshakeProtocol.PerformHandshake(this, nextState, Data);
        }
        catch (SocketException ex)
        {
            Logger.Error(ex, "Error while connecting");
            return false;
        }

        return true;
    }

    /// <summary>
    ///     Sends a Packet to the Minecraft Server
    /// </summary>
    /// <param name="packet">The packet to send.</param>
    /// <param name="cancellation">Optional cancellation token.</param>
    /// <returns>A task that resolves once the packet was actually sent.</returns>
    public async Task SendPacket(IPacket packet, CancellationToken cancellation = default)
    {
        var sendingTask = new PacketSendTask(packet, cancellation, new(TaskCreationOptions.RunContinuationsAsynchronously));
        try
        {
            if (!await packetQueue.SendAsync(sendingTask, cancellation))
            {
                // if the packetQueue is completed we can not send any more packets
                // so we need to cancel the task here
                // this must have happened because the CancellationToken was cancelled
                Logger.Warn("Packet {PacketType} could not be added send queue. Queue closed.", packet.Type);
                sendingTask.Task.TrySetCanceled(CancellationToken);
            }
            else
            {
                Logger.Trace("Packet {PacketType} was added to send queue", packet.Type);
            }
        }
        catch (OperationCanceledException e)
        {
            Logger.Warn("Packet {PacketType} could not be added send queue. Sending Packet CancellationToken was cancelled.", packet.Type);
            sendingTask.Task.TrySetCanceled(e.CancellationToken);
            throw;
        }

        await sendingTask.Task.Task;
    }

    private Task? disconnectTask;

    /// <summary>
    ///     Disconnects the client from the server.
    /// </summary>
    /// <param name="reason">The reason the client disconnected. Only used for the <see cref="OnDisconnected" /> event.</param>
    /// <exception cref="InvalidOperationException"></exception>
    public EnsureOnlyRunOnceAsyncResult Disconnect(Chat? reason = null)
    {
        return ConcurrencyHelper.EnsureOnlyRunOnceAsync(() => DisconnectInternal(reason), ref disconnectTask);
    }

    private async Task DisconnectInternal(Chat? reason = null)
    {
        reason ??= new TranslatableComponent("disconnect.quitting");

        var message = reason.GetMessage(Data);
        Logger.Info($"Disconnecting: {message}");

        GameJoinedTcs.TrySetException(new DisconnectedException("Client has been disconnected", message));

        if (client is null || !client.Connected)
        {
            Logger.Warn("Disconnect() was called but client is not connected");
        }

        await cancellationTokenSource.CancelAsync();
        await (streamLoop ?? Task.CompletedTask);

        client?.Close();
        await OnDisconnected.Dispatch(this, reason);
        await OnConnectionLost.Dispatch(this);
    }

    /// <summary>
    /// Represents a registration for a packet handler that will be called whenever a packet of type <typeparamref name="T" /> is received.
    /// This registration can be used to unregister the handler.
    /// </summary>
    /// <typeparam name="T">The type of the packet.</typeparam>
    public sealed class OnPacketRegistration<T> : AbstractPacketReceiveRegistration
         where T : IPacket
    {
        internal OnPacketRegistration(MinecraftClient client, AsyncPacketHandler handler)
            : base(client, handler)
        {
        }

        /// <inheritdoc/>
        protected override void Unregister()
        {
            var key = T.StaticType;
            if (Client.packetHandlers.TryGetValue(key, out var handlers))
            {
                handlers.TryRemove(Handler);
            }
        }
    }

    /// <summary>
    ///     Registers an <paramref name="handler" /> that will be called whenever an packet of type <typeparamref name="T" />
    ///     is received
    /// </summary>
    /// <param name="handler">A delegate that will be called when a packet of type T is received</param>
<<<<<<< HEAD
    /// <typeparam name="TPacket">The type of the packet</typeparam>
    public void On<TPacket>(AsyncPacketHandler<TPacket> handler)
        where TPacket : IPacketStatic<TPacket>
    {
        var key = TPacket.StaticType;

        packetHandlers.GetOrAdd(key, _ => new ConcurrentBag<AsyncPacketHandler>())
                      .Add(p => handler((TPacket)p));
=======
    /// <typeparam name="T">The type of the packet</typeparam>
    /// <returns>A registration object that can be used to unregister the handler.</returns>
    public OnPacketRegistration<T>? On<T>(AsyncPacketHandler<T> handler) where T : IPacket
    {
        var key = T.StaticType;
        AsyncPacketHandler rawHandler = packet => handler((T)packet);
        var added = packetHandlers.GetOrAdd(key, _ => new ConcurrentHashSet<AsyncPacketHandler>())
                      .Add(rawHandler);
        return added ? new(this, rawHandler) : null;
    }

    /// <summary>
    /// Waits until a packet of the specified type is received and matches the given condition.
    /// </summary>
    /// <typeparam name="TPacket">The type of the packet.</typeparam>
    /// <param name="condition">A function that evaluates the packet and returns true if the condition is met.</param>
    /// <param name="cancellationToken">A token to cancel the wait for the matching packet.</param>
    /// <returns>A task that completes once a packet matching the condition is received.</returns>
    public Task<TPacket> WaitForPacketWhere<TPacket>(Func<TPacket, Task<bool>> condition, CancellationToken cancellationToken = default)
         where TPacket : IPacket
    {
        // linked token is required to cancel the task when the client is disconnected
        var cts = CancellationTokenSource.CreateLinkedTokenSource(cancellationToken, CancellationToken);
        var token = cts.Token;
        var tcs = new TaskCompletionSource<TPacket>(TaskCreationOptions.RunContinuationsAsynchronously);
        async Task PacketHandler(TPacket packet)
        {
            try
            {
                if (tcs.Task.IsCompleted)
                {
                    return;
                }
                if (await condition(packet).WaitAsync(token))
                {
                    tcs.TrySetResult(packet);
                }
            }
            catch (OperationCanceledException e)
            {
                tcs.TrySetCanceled(e.CancellationToken);
            }
            catch (Exception e)
            {
                tcs.TrySetException(e);
            }
        }
        var packetRegistration = On<TPacket>(PacketHandler);
        if (packetRegistration == null)
        {
            // TODO: Can this occur?
            cts.Dispose();
            throw new InvalidOperationException("Could not register packet handler");
        }
        // this registration is required because otherwise the task will only get cancelled when the next packet of that ype is received
        var cancellationRegistration = token.Register(() =>
        {
            // cancelling the tcs will later dispose the other stuff
            tcs.TrySetCanceled(token);
        });
        tcs.Task.ContinueWith(_ =>
        {
            cancellationRegistration.Dispose();
            packetRegistration.Dispose();
            cts.Dispose();
        }, TaskContinuationOptions.ExecuteSynchronously);
        return tcs.Task;
    }

    /// <inheritdoc cref="WaitForPacketWhere{TPacket}(Func{TPacket, Task{bool}}, CancellationToken)"/>
    public Task<TPacket> WaitForPacketWhere<TPacket>(Func<TPacket, bool> condition, CancellationToken cancellationToken = default)
        where TPacket : IPacket
    {
        return WaitForPacketWhere<TPacket>(packet => Task.FromResult(condition(packet)), cancellationToken);
>>>>>>> dfdfeccc
    }

    /// <summary>
    ///     Waits until a packet of the specified type is received.
    /// </summary>
    /// <typeparam name="TPacket">The type of the packet</typeparam>
    /// <returns>A task that completes once the packet is received</returns>
    public Task<TPacket> WaitForPacket<TPacket>()
        where TPacket : IPacketStatic<TPacket>
    {
<<<<<<< HEAD
        var packetType = TPacket.StaticType;
        var tcs = packetWaiters.GetOrAdd(packetType, _ => new TaskCompletionSource<object>());
        return tcs.Task.ContinueWith(prev => (TPacket)prev.Result);
=======
        var packetType = T.StaticType;
        var tcs = packetWaiters.GetOrAdd(packetType, _ => new TaskCompletionSource<object>(TaskCreationOptions.RunContinuationsAsynchronously));
        return tcs.Task.ContinueWith(prev => (T)prev.Result);
>>>>>>> dfdfeccc
    }

    /// <summary>
    /// Represents a registration for a packet handler that will be called whenever any packet is received.
    /// This registration can be used to unregister the handler.
    /// </summary>
    public sealed class OnPacketReceivedRegistration : AbstractPacketReceiveRegistration
    {
        internal OnPacketReceivedRegistration(MinecraftClient client, AsyncPacketHandler handler)
            : base(client, handler)
        {
        }

        /// <inheritdoc/>
        protected override void Unregister()
        {
            Client.packetReceivers.TryRemove(Handler);
        }
    }

    /// <summary>
    /// Registers a handler that will be called whenever a packet is received.
    /// CAUTION: This will parse all packets, even if they are not awaited by any other handler.
    /// This can lead to performance issues if the server sends a lot of packets.
    /// Use this for debugging purposes only.
    /// </summary>
    /// <param name="handler">A delegate that will be called when a packet is received.</param>
    /// <returns>A registration object that can be used to unregister the handler.</returns>
    public OnPacketReceivedRegistration? OnPacketReceived(AsyncPacketHandler handler)
    {
        var added = packetReceivers.Add(handler);
        return added ? new(this, handler) : null;
    }

    /// <summary>
    ///     Waits until the client jumps into the <see cref="GameState.Play" /> state.
    /// </summary>
    /// <returns></returns>
    public Task WaitForGame()
    {
        return GameJoinedTcs.Task;
    }

    internal Task SendClientInformationPacket(GameState gameState)
    {
        IPacket packet = gameState switch
        {
            GameState.Configuration => new ConfigurationClientInformationPacket(
                Settings.Locale,
                Settings.ViewDistance,
                Settings.ChatMode,
                Settings.ColoredChat,
                Settings.DisplayedSkinParts,
                Settings.MainHand,
                Settings.EnableTextFiltering,
                Settings.AllowServerListings),
            GameState.Play => new PlayClientInformationPacket(
                Settings.Locale,
                Settings.ViewDistance,
                Settings.ChatMode,
                Settings.ColoredChat,
                Settings.DisplayedSkinParts,
                Settings.MainHand,
                Settings.EnableTextFiltering,
                Settings.AllowServerListings),
            _ => throw new NotImplementedException(),
        };
        return SendPacket(packet);
    }

    internal async Task ChangeGameState(GameState next)
    {
        GameStatePacketHandler newGameStatePacketHandler = next switch
        {
            GameState.Handshaking => new HandshakePacketHandler(this),
            GameState.Login => new LoginPacketHandler(this, Data),
            GameState.Status => new StatusPacketHandler(this),
            GameState.Configuration => new ConfigurationPacketHandler(this, Data),
            GameState.Play => new PlayPacketHandler(this, Data),
            _ => throw new UnreachableException()
        };
        gameStatePacketHandler = newGameStatePacketHandler;
        await newGameStatePacketHandler.StateEntered();
    }

    internal void EnableEncryption(byte[] key)
    {
        stream!.EnableEncryption(key);
    }

    internal void SetCompression(int threshold)
    {
        stream!.SetCompression(threshold);
    }

    internal void HandleBundleDelimiter()
    {
        var bundledPackets = Interlocked.Exchange(ref this.bundledPackets, null);
        if (bundledPackets != null)
        {
            _ = Task.Run(() => ProcessBundledPackets(bundledPackets), CancellationToken);
        }
        else
        {
            if (Interlocked.CompareExchange(ref this.bundledPackets, new(), null) != null)
            {
                Logger.Warn("Bundling could not be enabled because it was already enabled. This is a race condition.");
            }
        }
    }

    private async Task ProcessBundledPackets(ConcurrentQueue<(PacketType, PacketBuffer)> packets)
    {
        Logger.Trace($"Processing {packets.Count} bundled packets");
        try
        {
            // wiki.vg: the client is guaranteed to process every packet in the bundle on the same tick
            // we don't guarantee that.
            // TODO: process bundled packets within a single tick
            var tasks = packets.Select(
                                    p => HandleIncomingPacket(p.Item1, p.Item2))
                               .ToArray();

            // no clearing required the queue will no longer be used and will get GCed
            // bundledPackets.Clear();

            await Task.WhenAll(tasks);

            foreach (var faultedTask in tasks.Where(task => task.Status == TaskStatus.Faulted))
            {
                Logger.Error(faultedTask.Exception, "Error handling bundled packet.");
            }
        }
        catch (Exception e)
        {
            Logger.Error(e, "Error handling bundled packets.");
        }
    }

    private async Task StreamLoop()
    {
        try
        {
            // run both tasks in parallel
            // because the task factory does not unwrap the tasks (like Task.Run) we need to do it manually
            var receiveTask = Task.Factory.StartNew(ReceivePackets, TaskCreationOptions.LongRunning).Unwrap();
            var sendTask = Task.Factory.StartNew(SendPackets, TaskCreationOptions.LongRunning).Unwrap();

            // extract the exception from the task that finished first
            await await Task.WhenAny(receiveTask, sendTask);
            // DisposeInternal in the catch block will then stop the other task
        }
        catch (Exception e)
        {
            // EndOfStreamException is expected when the connection is closed
            if (e is not EndOfStreamException)
            {
                Logger.Error(e, "Encountered exception in outer stream loop. Connection will be terminated.");
            }
            await DisposeInternal(true);
        }
    }

    private async Task ReceivePackets()
    {
        try
        {
            while (true)
            {
                CancellationToken.ThrowIfCancellationRequested();

                var buffer = stream!.ReadPacket();

                var packetId = buffer.ReadVarInt();
                var gameState = gameStatePacketHandler.GameState;
                var packetType = Data.Protocol.GetPacketType(PacketFlow.Clientbound, gameState, packetId);

                Logger.Trace("Received packet {PacketType}. GameState = {GameState}, PacketId = {PacketId}", packetType, gameState, packetId);

                // handle BundleDelimiter packet here, because there is a race condition where some
                // packets may be read before HandleBundleDelimiter is invoked through a handler
                if (packetType == PacketType.CB_Play_BundleDelimiter)
                {
                    HandleBundleDelimiter();
                    continue;
                }

                if (gameState != GameState.Play)
                {
                    await HandleIncomingPacket(packetType, buffer);
                }
                else
                {
                    var bundledPackets = this.bundledPackets;
                    if (bundledPackets != null)
                    {
                        bundledPackets.Enqueue((packetType, buffer));
                    }
                    else
                    {
                        // handle the packet in a new task to prevent blocking the stream loop
                        _ = Task.Run(() => HandleIncomingPacket(packetType, buffer));
                    }
                }
            }
        }
        catch (Exception e)
        {
            Logger.Debug(e, "ReceivePackets loop ended with exception.");
            throw;
        }
        // can never exit without exception because infinite loop without break
    }

    private async Task SendPackets()
    {
        try
        {
            await foreach (var task in packetQueue.ReceiveAllAsync())
            {
                if (task.Token.IsCancellationRequested)
                {
                    task.Task.TrySetCanceled();
                    continue;
                }

                try
                {
                    DispatchPacket(task.Packet);
                    task.Task.TrySetResult();
                }
                catch (OperationCanceledException e)
                {
                    task.Task.TrySetCanceled(e.CancellationToken);
                    // we should stop. So we do by rethrowing the exception
                    throw;
                }
                catch (Exception e)
                {
                    Logger.Error(e, "Encountered exception while dispatching packet {PacketType}", task.Packet.Type);
                    task.Task.TrySetException(e);
                    if (e is SocketException)
                    {
                        // break the loop to prevent further packets from being sent
                        // because the connection is probably dead
                        throw;
                    }
                }
            }
        }
        catch (Exception e)
        {
            Logger.Debug(e, "SendPackets loop ended with exception.");
            throw;
        }
        // can never exit without exception because infinite loop without break (because we never complete the BufferBlock we only cancel it)
    }

    private void DispatchPacket(IPacket packet)
    {
        var packetId = Data.Protocol.GetPacketId(packet.Type);

        var buffer = new PacketBuffer(Data.Version.Protocol);
        buffer.WriteVarInt(packetId);
        packet.Write(buffer, Data);

        try
        {
            Logger.Trace("Sending packet {PacketType}", packet.Type);
            stream!.WritePacket(buffer);
        }
        catch (SocketException e)
        {
            Logger.Error(e, "Encountered exception while dispatching packet {PacketType}", packet.Type);
            throw;
        }
    }

    private async Task<IPacket?> ParsePacket(PacketFactory packetFactory, PacketType packetType, PacketBuffer buffer)
    {
        var size = buffer.ReadableBytes;
        try
        {
            var packet = packetFactory(buffer, Data);

            var unreadBytes = buffer.ReadableBytes;
            if (unreadBytes != 0)
            {
                Logger.Warn("After reading the packet {PacketType}, the buffer still contains {UnreadBytes}/{Size} bytes.", packetType, unreadBytes, size);
            }

            return packet;
        }
        catch (Exception e)
        {
            Logger.Error(e, "Could not read packet {PacketType}, it was {Size} bytes.", packetType, size);
        }
        finally
        {
            await buffer.DisposeAsync();
        }
        return null;
    }

    private async Task HandleIncomingPacket(PacketType packetType, PacketBuffer buffer)
    {
        // Only parse packets that are awaited by an handler.
        // Possible handlers are:
        //  - MinecraftClient.On<T>()
        //  - MinecraftClient.WaitForPacket<T>()
        //  - MinecraftClient.OnPacketReceived     <-- Forces all packets to be parsed
        //  - The internal IPacketHandler

        Logger.Trace("Handling packet {PacketType}", packetType);
        var factory = PacketPalette.GetFactory(packetType);
        if (factory == null)
        {
            await buffer.DisposeAsync();
            return; // TODO: Maybe add an event for unknown packets
        }

        var handlers = new List<AsyncPacketHandler>();

        // GameState packet handler
        if (gameStatePacketHandler.HandlesIncoming(packetType))
        {
            handlers.Add(gameStatePacketHandler.HandleIncoming);
        }

        // Custom packet handlers
        if (packetHandlers.TryGetValue(packetType, out var customHandlers))
        {
            handlers.AddRange(customHandlers);
        }

        packetWaiters.TryGetValue(packetType, out var tcs);

        if (handlers.Count == 0 && tcs == null && packetReceivers.IsEmpty)
        {
            await buffer.DisposeAsync();
            return;
        }

        var packet = (IPacket?)await ParsePacket(factory, packetType, buffer);

        if (packet == null)
        {
            // The packet could not be parsed
            return;
        }

        tcs?.TrySetResult(packet);

        var packetHandlersTasks = new List<Task>();
        try
        {
            // Run all handlers in parallel:
            foreach (var packetReceiver in packetReceivers)
            {
                // The synchronous part of the handlers might throw an exception
                // So we also do this in a try-catch block
                try
                {
                    packetHandlersTasks.Add(packetReceiver(packet));
                }
                catch (Exception e)
                {
                    Logger.Warn(e, "An packet receiver threw an exception when receiving a packet of type {PacketType}.", packetType);
                }
            }

            foreach (var handler in handlers)
            {
                // The synchronous part of the handlers might throw an exception
                // So we also do this in a try-catch block
                try
                {
                    packetHandlersTasks.Add(handler(packet));
                }
                catch (Exception e)
                {
                    Logger.Warn(e, "An packet handler for packet of type {PacketType} threw an exception.", packetType);
                }
            }

            await Task.WhenAll(packetHandlersTasks);
        }
        catch (Exception)
        {
            foreach (var faultedTask in packetHandlersTasks.Where(task => task.Status == TaskStatus.Faulted))
            {
                Logger.Warn(faultedTask.Exception, "An packet handler for packet of type {PacketType} threw an exception.", packetType);
            }
        }
    }

    /// <summary>
    ///     Requests the server status and closes the connection.
    ///     Works only when <see cref="GameState"/> is <see cref="Core.Common.Protocol.GameState.Status" />.
    /// </summary>
    /// <param name="hostnameOrIp">The hostname or IP of the server.</param>
    /// <param name="port">The port of the server.</param>
    /// <param name="responseTimeout">The time in milliseconds to wait for a response.</param>
    /// <param name="tcpFactory">The factory to create the TCP connection.</param>
    /// <returns></returns>
    public static async Task<ServerStatus> RequestServerStatus(
        string hostnameOrIp,
        ushort port = 25565,
        int responseTimeout = 10000,
        IConnectionFactory? tcpFactory = null)
    {
        var latest = await MinecraftData.FromVersion(LATEST_SUPPORTED_VERSION);
        var client = new MinecraftClient(
            latest,
            Session.OfflineSession("RequestStatus"),
            hostnameOrIp,
            port,
            MinecraftApi.Instance,
            tcpFactory ?? DefaultTcpFactory.Instance,
            ClientSettings.Default);

        if (!await client.Connect(GameState.Status))
        {
            throw new MineSharpHostException("failed to connect to server");
        }

        using var responseTimeoutCts = new CancellationTokenSource();
        var responseTimeoutCancellationToken = responseTimeoutCts.Token;

        var statusResponsePacketTask = client.WaitForPacket<StatusResponsePacket>();

        await client.SendPacket(new StatusRequestPacket(), responseTimeoutCancellationToken);
        await client.SendPacket(new PingRequestPacket(DateTimeOffset.UtcNow.ToUnixTimeMilliseconds()), responseTimeoutCancellationToken);

        responseTimeoutCts.CancelAfter(responseTimeout);

        var statusResponsePacket = await statusResponsePacketTask.WaitAsync(responseTimeoutCancellationToken);
        var json = statusResponsePacket.Response;
        var response = ServerStatus.FromJToken(JToken.Parse(json), client.Data);

        // the server closes the connection 
        // after sending the StatusResponsePacket and PingResponsePacket
        // so just dispose the client (no point in disconnecting)
        try
        {
            await client.DisposeAsync();
        }
        catch (Exception)
        {
            // ignore all errors
            // in most cases the exception is an OperationCanceledException because the connection was terminated
        }

        return response;
    }

    /// <summary>
    ///     Requests the server status and returns a <see cref="MinecraftData" /> object based on
    ///     the version the server returned.
    /// </summary>
    /// <param name="hostname"></param>
    /// <param name="port"></param>
    /// <returns></returns>
    public static async Task<MinecraftData> AutodetectServerVersion(string hostname, ushort port)
    {
        var status = await RequestServerStatus(hostname, port);

        return await MinecraftData.FromVersion(status.Version);
    }

    private record PacketSendTask(IPacket Packet, CancellationToken Token, TaskCompletionSource Task);
}<|MERGE_RESOLUTION|>--- conflicted
+++ resolved
@@ -41,7 +41,7 @@
     /// <summary>
     ///     Delegate for handling a specific packet async
     /// </summary>
-    /// <typeparam name="T"></typeparam>
+    /// <typeparam name="TPacket"></typeparam>
     public delegate Task AsyncPacketHandler<in TPacket>(TPacket packet)
         where TPacket : IPacketStatic<TPacket>;
 
@@ -326,12 +326,12 @@
     }
 
     /// <summary>
-    /// Represents a registration for a packet handler that will be called whenever a packet of type <typeparamref name="T" /> is received.
+    /// Represents a registration for a packet handler that will be called whenever a packet of type <typeparamref name="TPacket" /> is received.
     /// This registration can be used to unregister the handler.
     /// </summary>
-    /// <typeparam name="T">The type of the packet.</typeparam>
-    public sealed class OnPacketRegistration<T> : AbstractPacketReceiveRegistration
-         where T : IPacket
+    /// <typeparam name="TPacket">The type of the packet.</typeparam>
+    public sealed class OnPacketRegistration<TPacket> : AbstractPacketReceiveRegistration
+         where TPacket : IPacketStatic<TPacket>
     {
         internal OnPacketRegistration(MinecraftClient client, AsyncPacketHandler handler)
             : base(client, handler)
@@ -341,7 +341,7 @@
         /// <inheritdoc/>
         protected override void Unregister()
         {
-            var key = T.StaticType;
+            var key = TPacket.StaticType;
             if (Client.packetHandlers.TryGetValue(key, out var handlers))
             {
                 handlers.TryRemove(Handler);
@@ -354,22 +354,13 @@
     ///     is received
     /// </summary>
     /// <param name="handler">A delegate that will be called when a packet of type T is received</param>
-<<<<<<< HEAD
     /// <typeparam name="TPacket">The type of the packet</typeparam>
-    public void On<TPacket>(AsyncPacketHandler<TPacket> handler)
+    /// <returns>A registration object that can be used to unregister the handler.</returns>
+    public OnPacketRegistration<TPacket>? On<TPacket>(AsyncPacketHandler<TPacket> handler)
         where TPacket : IPacketStatic<TPacket>
     {
         var key = TPacket.StaticType;
-
-        packetHandlers.GetOrAdd(key, _ => new ConcurrentBag<AsyncPacketHandler>())
-                      .Add(p => handler((TPacket)p));
-=======
-    /// <typeparam name="T">The type of the packet</typeparam>
-    /// <returns>A registration object that can be used to unregister the handler.</returns>
-    public OnPacketRegistration<T>? On<T>(AsyncPacketHandler<T> handler) where T : IPacket
-    {
-        var key = T.StaticType;
-        AsyncPacketHandler rawHandler = packet => handler((T)packet);
+        AsyncPacketHandler rawHandler = packet => handler((TPacket)packet);
         var added = packetHandlers.GetOrAdd(key, _ => new ConcurrentHashSet<AsyncPacketHandler>())
                       .Add(rawHandler);
         return added ? new(this, rawHandler) : null;
@@ -383,7 +374,7 @@
     /// <param name="cancellationToken">A token to cancel the wait for the matching packet.</param>
     /// <returns>A task that completes once a packet matching the condition is received.</returns>
     public Task<TPacket> WaitForPacketWhere<TPacket>(Func<TPacket, Task<bool>> condition, CancellationToken cancellationToken = default)
-         where TPacket : IPacket
+         where TPacket : IPacketStatic<TPacket>
     {
         // linked token is required to cancel the task when the client is disconnected
         var cts = CancellationTokenSource.CreateLinkedTokenSource(cancellationToken, CancellationToken);
@@ -435,10 +426,9 @@
 
     /// <inheritdoc cref="WaitForPacketWhere{TPacket}(Func{TPacket, Task{bool}}, CancellationToken)"/>
     public Task<TPacket> WaitForPacketWhere<TPacket>(Func<TPacket, bool> condition, CancellationToken cancellationToken = default)
-        where TPacket : IPacket
+        where TPacket : IPacketStatic<TPacket>
     {
         return WaitForPacketWhere<TPacket>(packet => Task.FromResult(condition(packet)), cancellationToken);
->>>>>>> dfdfeccc
     }
 
     /// <summary>
@@ -449,15 +439,9 @@
     public Task<TPacket> WaitForPacket<TPacket>()
         where TPacket : IPacketStatic<TPacket>
     {
-<<<<<<< HEAD
         var packetType = TPacket.StaticType;
-        var tcs = packetWaiters.GetOrAdd(packetType, _ => new TaskCompletionSource<object>());
+        var tcs = packetWaiters.GetOrAdd(packetType, _ => new TaskCompletionSource<object>(TaskCreationOptions.RunContinuationsAsynchronously));
         return tcs.Task.ContinueWith(prev => (TPacket)prev.Result);
-=======
-        var packetType = T.StaticType;
-        var tcs = packetWaiters.GetOrAdd(packetType, _ => new TaskCompletionSource<object>(TaskCreationOptions.RunContinuationsAsynchronously));
-        return tcs.Task.ContinueWith(prev => (T)prev.Result);
->>>>>>> dfdfeccc
     }
 
     /// <summary>
@@ -801,7 +785,7 @@
             return;
         }
 
-        var packet = (IPacket?)await ParsePacket(factory, packetType, buffer);
+        var packet = await ParsePacket(factory, packetType, buffer);
 
         if (packet == null)
         {
