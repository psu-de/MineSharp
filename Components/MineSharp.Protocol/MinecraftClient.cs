﻿using System.Collections.Concurrent;
using System.Diagnostics;
using System.Net;
using System.Net.Sockets;
using System.Threading.Tasks.Dataflow;
using ConcurrentCollections;
using MineSharp.Auth;
using MineSharp.ChatComponent;
using MineSharp.ChatComponent.Components;
using MineSharp.Core;
using MineSharp.Core.Common.Protocol;
using MineSharp.Core.Concurrency;
using MineSharp.Core.Events;
using MineSharp.Core.Serialization;
using MineSharp.Data;
using MineSharp.Data.Protocol;
using MineSharp.Protocol.Connection;
using MineSharp.Protocol.Exceptions;
using MineSharp.Protocol.Packets;
using MineSharp.Protocol.Packets.Clientbound.Status;
using MineSharp.Protocol.Packets.Handlers;
using MineSharp.Protocol.Packets.Serverbound.Status;
using MineSharp.Protocol.Registrations;
using Newtonsoft.Json.Linq;
using NLog;

using PlayClientInformationPacket = MineSharp.Protocol.Packets.Serverbound.Play.ClientInformationPacket;
using ConfigurationClientInformationPacket = MineSharp.Protocol.Packets.Serverbound.Configuration.ClientInformationPacket;

namespace MineSharp.Protocol;

/// <summary>
///     A Minecraft client.
///     Connect to a Minecraft server.
/// </summary>
public sealed class MinecraftClient : IAsyncDisposable, IDisposable
{
    /// <summary>
    ///     Delegate for handling packets async
    /// </summary>
    public delegate Task AsyncPacketHandler(IPacket packet);

    /// <summary>
    ///     Delegate for handling a specific packet async
    /// </summary>
    /// <typeparam name="T"></typeparam>
    public delegate Task AsyncPacketHandler<in T>(T packet) where T : IPacket;

    /// <summary>
    ///     The latest version supported
    /// </summary>
    public const string LATEST_SUPPORTED_VERSION = "1.20.4";

    private static readonly ILogger Logger = LogManager.GetCurrentClassLogger();

    internal readonly MinecraftApi? Api;

    /// <summary>
    ///     The MinecraftData object of this client
    /// </summary>
    public readonly MinecraftData Data;

    /// <summary>
    ///     The Hostname of the Minecraft server provided in the constructor
    /// </summary>
    public readonly string Hostname;

    private readonly IPAddress ip;

    /// <summary>
    ///     Is cancelled once the client needs to stop. Usually because the connection was lost.
    /// </summary>
    // This variable exists (and is not a property) to prevent the possible problem when getting the token from the source when it's already disposed.
    public readonly CancellationToken CancellationToken;

    /// <summary>
    ///     The Port of the Minecraft server
    /// </summary>
    public readonly ushort Port;

    /// <summary>
    ///     The Session object for this client
    /// </summary>
    public readonly Session Session;

    /// <summary>
    ///     The clients settings
    /// </summary>
    public readonly ClientSettings Settings;

    /// <summary>
    ///     Fires when the client disconnected from the server
    /// </summary>
    public AsyncEvent<MinecraftClient, Chat> OnDisconnected = new();

    /// <summary>
    ///     Fired when the TCP connection to the server is lost.
    ///     This is called after <see cref="OnDisconnected"/> but also in cases where <see cref="OnDisconnected"/> is not called before.
    ///     
    ///     If you want to be notified when the client is no longer functional, register to <see cref="CancellationToken"/> instead.
    ///     <see cref="CancellationToken"/> is also cancelled when the connection is lost.
    /// </summary>
    public AsyncEvent<MinecraftClient> OnConnectionLost = new();

    private readonly IConnectionFactory tcpTcpFactory;

    private TcpClient? client;
    private MinecraftStream? stream;
    private Task? streamLoop;
    private int onConnectionLostFired;

    private readonly ConcurrentDictionary<PacketType, ConcurrentHashSet<AsyncPacketHandler>> packetHandlers;
    private readonly ConcurrentDictionary<PacketType, TaskCompletionSource<object>> packetWaiters;
    private readonly ConcurrentHashSet<AsyncPacketHandler> packetReceivers;
    private GameStatePacketHandler gameStatePacketHandler;
    private readonly BufferBlock<PacketSendTask> packetQueue;
    /// <summary>
    /// Contains the packets that are bundled together.
    /// 
    /// If this field is null, packets are not bundled.
    /// If this field is not null, packets are bundled.
    /// This way we can avoid all race conditions that would occur if we would use a boolean flag.
    /// </summary>
    private ConcurrentQueue<(PacketType Type, PacketBuffer Buffer)>? bundledPackets;

    private readonly CancellationTokenSource cancellationTokenSource;

    /// <summary>
    /// Will be completed once the client has entered the <see cref="GameState.Play"/> state.
    /// </summary>
    internal readonly TaskCompletionSource GameJoinedTcs;


    /// <summary>
    ///    The current <see cref="GameState"/> of the client.
    ///    
    ///    Internal note: This property should not be used to determine the next <see cref="GameStatePacketHandler"/> because that is not thread safe.
    /// </summary>
    public GameState GameState => gameStatePacketHandler.GameState;

    /// <summary>
    ///     Create a new MinecraftClient
    /// </summary>
    public MinecraftClient(
        MinecraftData data,
        Session session,
        string hostnameOrIp,
        ushort port,
        MinecraftApi api,
        IConnectionFactory tcpFactory,
        ClientSettings settings)
    {
        Data = data;
        cancellationTokenSource = new();
        CancellationToken = cancellationTokenSource.Token;
        packetQueue = new(new DataflowBlockOptions()
        {
            CancellationToken = CancellationToken
        });
        gameStatePacketHandler = new NoStatePacketHandler(this);
        packetHandlers = new();
        packetWaiters = new();
        packetReceivers = new();
        GameJoinedTcs = new(TaskCreationOptions.RunContinuationsAsynchronously);
        bundledPackets = null;
        tcpTcpFactory = tcpFactory;
        ip = IpHelper.ResolveHostname(hostnameOrIp, ref port);

        Api = api;
        Session = session;
        Port = port;
        Hostname = hostnameOrIp;
        Settings = settings;
    }

    /// <summary>
    ///     Must only be called after the <see cref="packetQueue"/> was completed (this happens when <see cref="CancellationToken"/> was cancelled).
    ///     Otherwise race conditions can occur where there are still uncancelled tasks in the queue.
    /// </summary>
    private void CancelAllSendPendingPacketTasks()
    {
        // we need to cancel all tasks in the queue otherwise we might get a deadlock
        // when some task is waiting for the packet task
        if (packetQueue.TryReceiveAll(out var queuedPackets))
        {
            foreach (var task in queuedPackets)
            {
                task.Task.TrySetCanceled(CancellationToken);
            }
        }
    }

    private async Task DisposeInternal(bool calledFromStreamLoop)
    {
        cancellationTokenSource.Cancel();
        // wait for the packetQueue to complete
        await packetQueue.Completion;
        CancelAllSendPendingPacketTasks();

        // prevent waiting on ourselves (when called from the streamLoop task)
        if (!calledFromStreamLoop)
        {
            await (streamLoop ?? Task.CompletedTask);
        }

        client?.Dispose();
        stream?.Close();

        if (Interlocked.Exchange(ref onConnectionLostFired, 1) == 0)
        {
            await OnConnectionLost.Dispatch(this);
        }
    }

    /// <inheritdoc />
    public async ValueTask DisposeAsync()
    {
        await DisposeInternal(false);
    }


    /// <inheritdoc />
    public void Dispose()
    {
        DisposeAsync().AsTask().Wait();
    }

    /// <summary>
    ///     Connects to the minecraft sever.
    /// </summary>
    /// <param name="nextState">The state to transition to during the handshaking process.</param>
    /// <returns>A task that resolves once connected. Results in true when connected successfully, false otherwise.</returns>
    public async Task<bool> Connect(GameState nextState)
    {
        if (client is not null && client.Connected)
        {
            Logger.Warn("Client is already connected!");
            return true;
        }

        Logger.Debug($"Connecting to {ip}:{Port}.");

        try
        {
            client = await tcpTcpFactory.CreateOpenConnection(ip, Port);
            stream = new(client.GetStream(), Data.Version.Protocol);

            streamLoop = Task.Run(StreamLoop);
            Logger.Info("Connected, starting handshake...");
            await HandshakeProtocol.PerformHandshake(this, nextState, Data);
        }
        catch (SocketException ex)
        {
            Logger.Error(ex, "Error while connecting");
            return false;
        }

        return true;
    }

    /// <summary>
    ///     Sends a Packet to the Minecraft Server
    /// </summary>
    /// <param name="packet">The packet to send.</param>
    /// <param name="cancellation">Optional cancellation token.</param>
    /// <returns>A task that resolves once the packet was actually sent.</returns>
    public async Task SendPacket(IPacket packet, CancellationToken cancellation = default)
    {
        var sendingTask = new PacketSendTask(packet, cancellation, new(TaskCreationOptions.RunContinuationsAsynchronously));
        try
        {
            if (!await packetQueue.SendAsync(sendingTask, cancellation))
            {
                // if the packetQueue is completed we can not send any more packets
                // so we need to cancel the task here
                // this must have happened because the CancellationToken was cancelled
                Logger.Warn("Packet {PacketType} could not be added send queue. Queue closed.", packet.Type);
                sendingTask.Task.TrySetCanceled(CancellationToken);
            }
            else
            {
                Logger.Trace("Packet {PacketType} was added to send queue", packet.Type);
            }
        }
        catch (OperationCanceledException e)
        {
            Logger.Warn("Packet {PacketType} could not be added send queue. Sending Packet CancellationToken was cancelled.", packet.Type);
            sendingTask.Task.TrySetCanceled(e.CancellationToken);
            throw;
        }

        await sendingTask.Task.Task;
    }

    private Task? disconnectTask;

    /// <summary>
    ///     Disconnects the client from the server.
    /// </summary>
    /// <param name="reason">The reason the client disconnected. Only used for the <see cref="OnDisconnected" /> event.</param>
    /// <exception cref="InvalidOperationException"></exception>
    public EnsureOnlyRunOnceAsyncResult Disconnect(Chat? reason = null)
    {
        return ConcurrencyHelper.EnsureOnlyRunOnceAsync(() => DisconnectInternal(reason), ref disconnectTask);
    }

    private async Task DisconnectInternal(Chat? reason = null)
    {
        reason ??= new TranslatableComponent("disconnect.quitting");

        var message = reason.GetMessage(Data);
        Logger.Info($"Disconnecting: {message}");

        GameJoinedTcs.TrySetException(new DisconnectedException("Client has been disconnected", message));

        if (client is null || !client.Connected)
        {
            Logger.Warn("Disconnect() was called but client is not connected");
        }

        await cancellationTokenSource.CancelAsync();
        await (streamLoop ?? Task.CompletedTask);

        client?.Close();
        await OnDisconnected.Dispatch(this, reason);
        await OnConnectionLost.Dispatch(this);
    }

    /// <summary>
    /// Represents a registration for a packet handler that will be called whenever a packet of type <typeparamref name="T" /> is received.
    /// This registration can be used to unregister the handler.
    /// </summary>
    /// <typeparam name="T">The type of the packet.</typeparam>
    public sealed class OnPacketRegistration<T> : AbstractPacketReceiveRegistration
         where T : IPacket
    {
        internal OnPacketRegistration(MinecraftClient client, AsyncPacketHandler handler)
            : base(client, handler)
        {
        }

        /// <inheritdoc/>
        protected override void Unregister()
        {
            var key = T.StaticType;
            if (Client.packetHandlers.TryGetValue(key, out var handlers))
            {
                handlers.TryRemove(Handler);
            }
        }
    }

    /// <summary>
    ///     Registers an <paramref name="handler" /> that will be called whenever an packet of type <typeparamref name="T" />
    ///     is received
    /// </summary>
    /// <param name="handler">A delegate that will be called when a packet of type T is received</param>
    /// <typeparam name="T">The type of the packet</typeparam>
    /// <returns>A registration object that can be used to unregister the handler.</returns>
    public OnPacketRegistration<T>? On<T>(AsyncPacketHandler<T> handler) where T : IPacket
    {
        var key = T.StaticType;
        AsyncPacketHandler rawHandler = packet => handler((T)packet);
        var added = packetHandlers.GetOrAdd(key, _ => new ConcurrentHashSet<AsyncPacketHandler>())
                      .Add(rawHandler);
        return added ? new(this, rawHandler) : null;
    }

    /// <summary>
    /// Waits until a packet of the specified type is received and matches the given condition.
    /// </summary>
    /// <typeparam name="T">The type of the packet.</typeparam>
    /// <param name="condition">A function that evaluates the packet and returns true if the condition is met.</param>
    /// <param name="cancellationToken">A token to cancel the wait for the matching packet.</param>
    /// <returns>A task that completes once a packet matching the condition is received.</returns>
    public Task WaitForPacketWhere<T>(Func<T, Task<bool>> condition, CancellationToken cancellationToken = default)
         where T : IPacket
    {
        // linked token is required to cancel the task when the client is disconnected
        var cts = CancellationTokenSource.CreateLinkedTokenSource(cancellationToken, CancellationToken);
        var token = cts.Token;
        var tcs = new TaskCompletionSource(TaskCreationOptions.RunContinuationsAsynchronously);
        async Task PacketHandler(T packet)
        {
            try
            {
                if (tcs.Task.IsCompleted)
                {
                    return;
                }
                if (await condition(packet).WaitAsync(token))
                {
                    tcs.TrySetResult();
                }
            }
            catch (OperationCanceledException e)
            {
                tcs.TrySetCanceled(e.CancellationToken);
            }
            catch (Exception e)
            {
                tcs.TrySetException(e);
            }
        }
        var packetRegistration = On<T>(PacketHandler);
        if (packetRegistration == null)
        {
            // TODO: Can this occur?
            cts.Dispose();
            throw new InvalidOperationException("Could not register packet handler");
        }
        return tcs.Task.ContinueWith(_ =>
        {
            packetRegistration.Dispose();
            cts.Dispose();
        }, TaskContinuationOptions.ExecuteSynchronously);
    }

    /// <summary>
    /// Waits until a packet of the specified type is received and matches the given condition.
    /// </summary>
    /// <typeparam name="T">The type of the packet.</typeparam>
    /// <param name="condition">A function that evaluates the packet and returns true if the condition is met.</param>
    /// <param name="cancellationToken">A token to cancel the wait for the matching packet.</param>
    /// <returns>A task that completes once a packet matching the condition is received.</returns>
    public Task WaitForPacketWhere<T>(Func<T, bool> condition, CancellationToken cancellationToken = default)
        where T : IPacket
    {
        return WaitForPacketWhere<T>(packet => Task.FromResult(condition(packet)), cancellationToken);
    }

    /// <summary>
    ///     Waits until a packet of the specified type is received.
    /// </summary>
    /// <typeparam name="T"></typeparam>
    /// <returns>A task that completes once the packet is received</returns>
    public Task<T> WaitForPacket<T>() where T : IPacket
    {
        var packetType = T.StaticType;
        var tcs = packetWaiters.GetOrAdd(packetType, _ => new TaskCompletionSource<object>(TaskCreationOptions.RunContinuationsAsynchronously));
        return tcs.Task.ContinueWith(prev => (T)prev.Result);
    }

    /// <summary>
    /// Represents a registration for a packet handler that will be called whenever any packet is received.
    /// This registration can be used to unregister the handler.
    /// </summary>
    public sealed class OnPacketReceivedRegistration : AbstractPacketReceiveRegistration
    {
        internal OnPacketReceivedRegistration(MinecraftClient client, AsyncPacketHandler handler)
            : base(client, handler)
        {
        }

        /// <inheritdoc/>
        protected override void Unregister()
        {
            Client.packetReceivers.TryRemove(Handler);
        }
    }

    /// <summary>
    /// Registers a handler that will be called whenever a packet is received.
    /// CAUTION: This will parse all packets, even if they are not awaited by any other handler.
    /// This can lead to performance issues if the server sends a lot of packets.
    /// Use this for debugging purposes only.
    /// </summary>
    /// <param name="handler">A delegate that will be called when a packet is received.</param>
    /// <returns>A registration object that can be used to unregister the handler.</returns>
    public OnPacketReceivedRegistration? OnPacketReceived(AsyncPacketHandler handler)
    {
        var added = packetReceivers.Add(handler);
        return added ? new(this, handler) : null;
    }

    /// <summary>
    ///     Waits until the client jumps into the <see cref="GameState.Play" /> state.
    /// </summary>
    /// <returns></returns>
    public Task WaitForGame()
    {
        return GameJoinedTcs.Task;
    }

    internal Task SendClientInformationPacket(GameState gameState)
    {
<<<<<<< HEAD
        IPacket packet = gameState switch
        {
            GameState.Configuration => new Packets.Serverbound.Configuration.ClientInformationPacket(
=======
        IPacket packet = Data.Version.Protocol >= ProtocolVersion.V_1_20_3
            ? new ConfigurationClientInformationPacket(
>>>>>>> dffc0a8c
                Settings.Locale,
                Settings.ViewDistance,
                Settings.ChatMode,
                Settings.ColoredChat,
                Settings.DisplayedSkinParts,
                Settings.MainHand,
                Settings.EnableTextFiltering,
<<<<<<< HEAD
                Settings.AllowServerListings),
            GameState.Play => new Packets.Serverbound.Play.ClientInformationPacket(
=======
                Settings.AllowServerListings)
            : new PlayClientInformationPacket(
>>>>>>> dffc0a8c
                Settings.Locale,
                Settings.ViewDistance,
                Settings.ChatMode,
                Settings.ColoredChat,
                Settings.DisplayedSkinParts,
                Settings.MainHand,
                Settings.EnableTextFiltering,
<<<<<<< HEAD
                Settings.AllowServerListings),
            _ => throw new NotImplementedException(),
        };
=======
                Settings.AllowServerListings
            );

>>>>>>> dffc0a8c
        return SendPacket(packet);
    }

    internal async Task ChangeGameState(GameState next)
    {
        GameStatePacketHandler newGameStatePacketHandler = next switch
        {
            GameState.Handshaking => new HandshakePacketHandler(this),
            GameState.Login => new LoginPacketHandler(this, Data),
            GameState.Status => new StatusPacketHandler(this),
            GameState.Configuration => new ConfigurationPacketHandler(this, Data),
            GameState.Play => new PlayPacketHandler(this, Data),
            _ => throw new UnreachableException()
        };
        gameStatePacketHandler = newGameStatePacketHandler;
        await newGameStatePacketHandler.StateEntered();
    }

    internal void EnableEncryption(byte[] key)
    {
        stream!.EnableEncryption(key);
    }

    internal void SetCompression(int threshold)
    {
        stream!.SetCompression(threshold);
    }

    internal async Task HandleBundleDelimiter()
    {
        var bundledPackets = Interlocked.Exchange(ref this.bundledPackets, null);
        if (bundledPackets != null)
        {
            Logger.Debug("Processing bundled packets");
            var tasks = bundledPackets.Select(
                                           p => HandleIncomingPacket(p.Type, p.Buffer))
                                      .ToArray();

            // no clearing required the queue will no longer be used and will get GCed
            //bundledPackets.Clear();

            await Task.WhenAll(tasks);

            foreach (var faultedTask in tasks.Where(task => task.Status == TaskStatus.Faulted))
            {
                Logger.Error(faultedTask.Exception, "Error handling bundled packet.");
            }
        }
        else
        {
            if (Interlocked.CompareExchange(ref this.bundledPackets, new(), null) == null)
            {
                Logger.Debug("Bundling packets!");
            }
            else
            {
                Logger.Warn("Bundling could not be enabled because it was already enabled. This is a race condition.");
            }
        }
    }

    private async Task StreamLoop()
    {
        try
        {
            // run both tasks in parallel
            var receiveTask = Task.Factory.StartNew(ReceivePackets, TaskCreationOptions.LongRunning);
            var sendTask = Task.Factory.StartNew(SendPackets, TaskCreationOptions.LongRunning);

            // extract the exception from the task that finished first
            await await Task.WhenAny(receiveTask, sendTask);
            // DisposeInternal in the catch block will then stop the other task
        }
        catch (Exception e)
        {
            // EndOfStreamException is expected when the connection is closed
            if (e is not EndOfStreamException)
            {
                Logger.Error(e, "Encountered exception in outer stream loop. Connection will be terminated.");
            }
            await DisposeInternal(true);
        }
    }

    private async Task ReceivePackets()
    {
        while (true)
        {
            CancellationToken.ThrowIfCancellationRequested();

            var buffer = stream!.ReadPacket();

            var packetId = buffer.ReadVarInt();
            var gameState = gameStatePacketHandler.GameState;
            var packetType = Data.Protocol.GetPacketType(PacketFlow.Clientbound, gameState, packetId);

            Logger.Trace("Received packet {PacketType}. GameState = {GameState}, PacketId = {PacketId}", packetType, gameState, packetId);

            if (gameState != GameState.Play)
            {
                await HandleIncomingPacket(packetType, buffer);
            }
            else
            {
                var bundledPackets = this.bundledPackets;
                if (bundledPackets != null)
                {
                    bundledPackets.Enqueue((packetType, buffer));
                }
                else
                {
                    // handle the packet in a new task to prevent blocking the stream loop
                    _ = Task.Run(() => HandleIncomingPacket(packetType, buffer));
                }
            }
        }
    }

    private async Task SendPackets()
    {
        await foreach (var task in packetQueue.ReceiveAllAsync())
        {
            if (task.Token.IsCancellationRequested)
            {
                task.Task.TrySetCanceled();
                continue;
            }

            try
            {
                DispatchPacket(task.Packet);
                task.Task.TrySetResult();
            }
            catch (OperationCanceledException e)
            {
                task.Task.TrySetCanceled(e.CancellationToken);
                // we should stop. So we do by rethrowing the exception
                throw;
            }
            catch (Exception e)
            {
                Logger.Error(e, "Encountered exception while dispatching packet {PacketType}", task.Packet.Type);
                task.Task.TrySetException(e);
                if (e is SocketException)
                {
                    // break the loop to prevent further packets from being sent
                    // because the connection is probably dead
                    throw;
                }
            }
        }
    }

    private void DispatchPacket(IPacket packet)
    {
        var packetId = Data.Protocol.GetPacketId(packet.Type);

        var buffer = new PacketBuffer(Data.Version.Protocol);
        buffer.WriteVarInt(packetId);
        packet.Write(buffer, Data);

        try
        {
            Logger.Trace("Sending packet {PacketType}", packet.Type);
            stream!.WritePacket(buffer);
        }
        catch (SocketException e)
        {
            Logger.Error(e, "Encountered exception while dispatching packet {PacketType}", packet.Type);
            throw;
        }
    }

    // TODO: object is bad but IPacket is not allowed as generic type
    private async Task<object?> ParsePacket(PacketPalette.PacketFactory packetFactory, PacketType packetType, PacketBuffer buffer)
    {
        var size = buffer.ReadableBytes;
        try
        {
            var packet = packetFactory(buffer, Data);

            var unreadBytes = buffer.ReadableBytes;
            if (unreadBytes != 0)
            {
                Logger.Warn("After reading the packet {PacketType}, the buffer still contains {unreadBytes}/{Size} bytes.", packetType, unreadBytes, size);
            }

            return packet;
        }
        catch (Exception e)
        {
            Logger.Error(e, "Could not read packet {PacketType}, it was {Size} bytes.", packetType, size);
        }
        finally
        {
            await buffer.DisposeAsync();
        }
        return null;
    }

    private async Task HandleIncomingPacket(PacketType packetType, PacketBuffer buffer)
    {
        // Only parse packets that are awaited by an handler.
        // Possible handlers are:
        //  - MinecraftClient.On<T>()
        //  - MinecraftClient.WaitForPacket<T>()
        //  - MinecraftClient.OnPacketReceived     <-- Forces all packets to be parsed
        //  - The internal IPacketHandler

        Logger.Trace("Handling packet {PacketType}", packetType);
        var factory = PacketPalette.GetFactory(packetType);
        if (factory == null)
        {
            await buffer.DisposeAsync();
            return; // TODO: Maybe add an event for unknown packets
        }

        var handlers = new List<AsyncPacketHandler>();

        // GameState packet handler
        if (gameStatePacketHandler.HandlesIncoming(packetType))
        {
            handlers.Add(gameStatePacketHandler.HandleIncoming);
        }

        // Custom packet handlers
        if (packetHandlers.TryGetValue(packetType, out var customHandlers))
        {
            handlers.AddRange(customHandlers);
        }

        packetWaiters.TryGetValue(packetType, out var tcs);

        if (handlers.Count == 0 && tcs == null && packetReceivers.IsEmpty)
        {
            await buffer.DisposeAsync();
            return;
        }

        var packet = (IPacket?)await ParsePacket(factory, packetType, buffer);

        if (packet == null)
        {
            // The packet could not be parsed
            return;
        }

        tcs?.TrySetResult(packet);

        var packetHandlersTasks = new List<Task>();
        try
        {
            // Run all handlers in parallel:
            foreach (var packetReceiver in packetReceivers)
            {
                // The synchronous part of the handlers might throw an exception
                // So we also do this in a try-catch block
                try
                {
                    packetHandlersTasks.Add(packetReceiver(packet));
                }
                catch (Exception e)
                {
                    Logger.Warn(e, "An packet receiver threw an exception when receiving a packet of type {PacketType}.", packetType);
                }
            }

            foreach (var handler in handlers)
            {
                // The synchronous part of the handlers might throw an exception
                // So we also do this in a try-catch block
                try
                {
                    packetHandlersTasks.Add(handler(packet));
                }
                catch (Exception e)
                {
                    Logger.Warn(e, "An packet handler for packet of type {PacketType} threw an exception.", packetType);
                }
            }

            await Task.WhenAll(packetHandlersTasks);
        }
        catch (Exception)
        {
            foreach (var faultedTask in packetHandlersTasks.Where(task => task.Status == TaskStatus.Faulted))
            {
                Logger.Warn(faultedTask.Exception, "An packet handler for packet of type {PacketType} threw an exception.", packetType);
            }
        }
    }

    /// <summary>
    ///     Requests the server status and closes the connection.
    ///     Works only when <see cref="GameState"/> is <see cref="Core.Common.Protocol.GameState.Status" />.
    /// </summary>
    /// <param name="hostnameOrIp">The hostname or IP of the server.</param>
    /// <param name="port">The port of the server.</param>
    /// <param name="responseTimeout">The time in milliseconds to wait for a response.</param>
    /// <param name="tcpFactory">The factory to create the TCP connection.</param>
    /// <returns></returns>
    public static async Task<ServerStatus> RequestServerStatus(
        string hostnameOrIp,
        ushort port = 25565,
        int responseTimeout = 10000,
        IConnectionFactory? tcpFactory = null)
    {
        var latest = await MinecraftData.FromVersion(LATEST_SUPPORTED_VERSION);
        var client = new MinecraftClient(
            latest,
            Session.OfflineSession("RequestStatus"),
            hostnameOrIp,
            port,
            MinecraftApi.Instance,
            tcpFactory ?? DefaultTcpFactory.Instance,
            ClientSettings.Default);

        if (!await client.Connect(GameState.Status))
        {
            throw new MineSharpHostException("failed to connect to server");
        }

        using var responseTimeoutCts = new CancellationTokenSource();
        var responseTimeoutCancellationToken = responseTimeoutCts.Token;

        var statusResponsePacketTask = client.WaitForPacket<StatusResponsePacket>();

        await client.SendPacket(new StatusRequestPacket(), responseTimeoutCancellationToken);
        await client.SendPacket(new PingRequestPacket(DateTimeOffset.UtcNow.ToUnixTimeMilliseconds()), responseTimeoutCancellationToken);

        responseTimeoutCts.CancelAfter(responseTimeout);

        var statusResponsePacket = await statusResponsePacketTask.WaitAsync(responseTimeoutCancellationToken);
        var json = statusResponsePacket.Response;
        var response = ServerStatus.FromJToken(JToken.Parse(json), client.Data);

        // the server closes the connection 
        // after sending the StatusResponsePacket and PingResponsePacket
        // so just dispose the client (no point in disconnecting)
        try
        {
            await client.DisposeAsync();
        }
        catch (Exception)
        {
            // ignore all errors
            // in most cases the exception is an OperationCanceledException because the connection was terminated
        }

        return response;
    }

    /// <summary>
    ///     Requests the server status and returns a <see cref="MinecraftData" /> object based on
    ///     the version the server returned.
    /// </summary>
    /// <param name="hostname"></param>
    /// <param name="port"></param>
    /// <returns></returns>
    public static async Task<MinecraftData> AutodetectServerVersion(string hostname, ushort port)
    {
        var status = await RequestServerStatus(hostname, port);

        return await MinecraftData.FromVersion(status.Version);
    }

    private record PacketSendTask(IPacket Packet, CancellationToken Token, TaskCompletionSource Task);
}<|MERGE_RESOLUTION|>--- conflicted
+++ resolved
@@ -7,7 +7,6 @@
 using MineSharp.Auth;
 using MineSharp.ChatComponent;
 using MineSharp.ChatComponent.Components;
-using MineSharp.Core;
 using MineSharp.Core.Common.Protocol;
 using MineSharp.Core.Concurrency;
 using MineSharp.Core.Events;
@@ -23,9 +22,8 @@
 using MineSharp.Protocol.Registrations;
 using Newtonsoft.Json.Linq;
 using NLog;
-
+using ConfigurationClientInformationPacket = MineSharp.Protocol.Packets.Serverbound.Configuration.ClientInformationPacket;
 using PlayClientInformationPacket = MineSharp.Protocol.Packets.Serverbound.Play.ClientInformationPacket;
-using ConfigurationClientInformationPacket = MineSharp.Protocol.Packets.Serverbound.Configuration.ClientInformationPacket;
 
 namespace MineSharp.Protocol;
 
@@ -484,14 +482,9 @@
 
     internal Task SendClientInformationPacket(GameState gameState)
     {
-<<<<<<< HEAD
         IPacket packet = gameState switch
         {
-            GameState.Configuration => new Packets.Serverbound.Configuration.ClientInformationPacket(
-=======
-        IPacket packet = Data.Version.Protocol >= ProtocolVersion.V_1_20_3
-            ? new ConfigurationClientInformationPacket(
->>>>>>> dffc0a8c
+            GameState.Configuration => new ConfigurationClientInformationPacket(
                 Settings.Locale,
                 Settings.ViewDistance,
                 Settings.ChatMode,
@@ -499,13 +492,8 @@
                 Settings.DisplayedSkinParts,
                 Settings.MainHand,
                 Settings.EnableTextFiltering,
-<<<<<<< HEAD
                 Settings.AllowServerListings),
-            GameState.Play => new Packets.Serverbound.Play.ClientInformationPacket(
-=======
-                Settings.AllowServerListings)
-            : new PlayClientInformationPacket(
->>>>>>> dffc0a8c
+            GameState.Play => new PlayClientInformationPacket(
                 Settings.Locale,
                 Settings.ViewDistance,
                 Settings.ChatMode,
@@ -513,15 +501,9 @@
                 Settings.DisplayedSkinParts,
                 Settings.MainHand,
                 Settings.EnableTextFiltering,
-<<<<<<< HEAD
                 Settings.AllowServerListings),
             _ => throw new NotImplementedException(),
         };
-=======
-                Settings.AllowServerListings
-            );
-
->>>>>>> dffc0a8c
         return SendPacket(packet);
     }
 
