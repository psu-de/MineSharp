--- conflicted
+++ resolved
@@ -207,14 +207,8 @@
             Logger.Warn("Disconnect() was called but client is not connected");
         }
 
-<<<<<<< HEAD
-        Logger.Debug($"Disconnecting: {reason}");
-        this._cancellation.Cancel();
-        await this._streamLoop!;
-=======
         cancellationTokenSource.Cancel();
         await (streamLoop ?? Task.CompletedTask);
->>>>>>> 9947b89d
 
         client?.Close();
         await OnDisconnected.Dispatch(this, reason);
