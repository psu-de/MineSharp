﻿using System.Collections.Specialized;
using System.Security.Cryptography.X509Certificates;
using MineSharp.Core.Logging;
using MineSharp.Core.Types;
using MineSharp.Core.Types.Enums;
using MineSharp.Data.Items;
using MineSharp.Data.Windows;

namespace MineSharp.Windows
{
    public class Window : IDisposable
    {
        public delegate void WindowClickedEvent(Window sender, WindowClick click);

        public delegate void WindowClosedEvent(Window window);
        public delegate void WindowSlotEvent(Window sender, int slotIndex);

        public const int InventorySlotCount = 27;
        public const int HotbarSlotCount = 9;

        private static readonly Logger Logger = Logger.GetLogger();

<<<<<<< HEAD
        public delegate void WindowClosedEvent(Window window);
        public delegate void WindowClickedEvent(Window sender, WindowClick click);
        public delegate void WindowSlotEvent(Window sender, int slotIndex);

        /// <summary>
        /// This event fires when the window has already been disposed.
        /// </summary>
        public event WindowClosedEvent? WindowClosed;
        public event WindowClickedEvent? WindowClicked;
        public event WindowSlotEvent? WindowSlotUpdated;

        public WindowInfo Info { get; private set; }

        public int ContainerStart => 0;
        public int ContainerEnd => Info.UniqueSlots - 1;
        public int InventoryStart => Info.ExcludeInventory ? throw new NotSupportedException() : Info.UniqueSlots;
        public int InventoryEnd => InventoryStart + InventorySlotCount - 1;
        public int HotbarStart => InventoryEnd + 1;
        public int HotbarEnd => HotbarStart + HotbarSlotCount - 1;
        public int TotalSlotCount => (Info.ExcludeInventory ? Info.UniqueSlots : HotbarEnd + 1) + (Info.HasOffHandSlot ? 1 : 0);


        public int Id { get; private set; }
        private Slot[] ContainerSlots { get; set; }
        private Slot? OffHandSlot { get; set; }

        public Window? InventoryWindow { get; private set; }

        public Slot? SelectedSlot { get; set; }
        public int StateId { get; set; }

=======
>>>>>>> 339c4d36

        public Window(WindowInfo info, Slot[]? slots = null, Window? playerInventory = null)
        {
            this.Info = info;
            this.InventoryWindow = playerInventory;

            if (slots != null && slots.Length != info.UniqueSlots)
                throw new ArgumentException($"Invalid slot count ({slots.Length}) for window ({this.Info.Name}). Expected {this.TotalSlotCount}");

            if (slots == null)
            {
                this.ContainerSlots = new Slot[info.UniqueSlots];
                for (var i = 0; i < info.UniqueSlots; i++)
                {
                    this.ContainerSlots[i] = new Slot(null, (short)i);
                }
            } else this.ContainerSlots = slots;

            if (info.HasOffHandSlot) this.OffHandSlot = new Slot(null, (short)(this.TotalSlotCount - 1));
        }

        public Window(int windowId, WindowInfo info, Slot[]? slots = null, int? stateId = null, Window? playerInventory = null) : this(info, slots, playerInventory)
        {
            this.Id = windowId;

            this.StateId = stateId ?? 0;
            this.SelectedSlot = new Slot(null, -1);
        }

        public WindowInfo Info {
            get;
        }

        public int ContainerStart => 0;
        public int ContainerEnd => this.Info.UniqueSlots - 1;
        public int InventoryStart => this.Info.ExcludeInventory ? throw new NotSupportedException() : this.Info.UniqueSlots;
        public int InventoryEnd => this.InventoryStart + InventorySlotCount - 1;
        public int HotbarStart => this.InventoryEnd + 1;
        public int HotbarEnd => this.HotbarStart + HotbarSlotCount - 1;
        public int TotalSlotCount => (this.Info.ExcludeInventory ? this.Info.UniqueSlots : this.HotbarEnd + 1) + (this.Info.HasOffHandSlot ? 1 : 0);


        public int Id {
            get;
        }
        private Slot[] ContainerSlots { get; set; }
        private Slot? OffHandSlot {
            get;
            set;
        }

        public Window? InventoryWindow { get; private set; }

        public Slot? SelectedSlot { get; set; }
        public int StateId { get; set; }

        public int EmptySlotCount => this.EmptyContainerSlots().Length;
        public int AllEmptySlotCount => this.AllEmptySlots().Length;

        public void Dispose()
        {
            this.ContainerSlots = Array.Empty<Slot>();
            this.InventoryWindow = null;
        }

        /// <summary>
        ///     This event fires when the window has already been disposed.
        /// </summary>
        public event WindowClosedEvent? WindowClosed;
        public event WindowClickedEvent? WindowClicked;
        public event WindowSlotEvent? WindowSlotUpdated;

        internal void SwapSelectedSlot(int slotNumber)
        {
            var t = this.SelectedSlot!;
            this.SelectedSlot = this.GetSlot(slotNumber).Clone();
            this.SelectedSlot.SlotNumber = -1;

            t.SlotNumber = (short)slotNumber;
            this.SetSlot(t);
        }

        public void PerformClick(WindowClick click)
        {
            click.PerformClick(this);
            this.WindowClicked?.Invoke(this, click);
        }

        public void SetSlot(Slot slot)
        {

<<<<<<< HEAD
            if (OffHandSlot != null && OffHandSlot.SlotNumber == slot.SlotNumber) {
                OffHandSlot = slot;
                WindowSlotUpdated?.Invoke(this, (int)OffHandSlot.SlotNumber!);
=======
            if (this.OffHandSlot?.SlotNumber == -1) {}

            if (this.OffHandSlot != null && this.OffHandSlot.SlotNumber == slot.SlotNumber)
            {
                this.OffHandSlot = slot;
                this.WindowSlotUpdated?.Invoke(this, this.OffHandSlot.SlotNumber!);
>>>>>>> 339c4d36
                return;
            }

            if (slot.SlotNumber! >= this.ContainerSlots.Length)
            {
                if (this.Info.ExcludeInventory || this.InventoryWindow == null) throw new ArgumentOutOfRangeException("SlotNumber out of range");

                slot.SlotNumber -= (short)this.ContainerSlots.Length;
                this.InventoryWindow.SetSlot(slot);
                return;
            }

            this.ContainerSlots[slot.SlotNumber!] = slot;
            this.WindowSlotUpdated?.Invoke(this, slot.SlotNumber!);
        }

<<<<<<< HEAD
        public Slot GetSlot(int index) {
            if (OffHandSlot != null && OffHandSlot.SlotNumber == index)
                return OffHandSlot;
=======
        public Slot GetSlot(int index)
        {
            if (this.OffHandSlot != null && this.OffHandSlot.SlotNumber == index)
            {
                return this.OffHandSlot;
            }
>>>>>>> 339c4d36

            if (index >= this.ContainerSlots.Length)
            {
                if (this.Info.ExcludeInventory || this.InventoryWindow == null) throw new ArgumentOutOfRangeException("index out of range");

                index -= (short)this.ContainerSlots.Length;
                return this.InventoryWindow.GetSlot(index);
            }

            return this.ContainerSlots[index];
        }

        public void UpdateSlots(Slot[] slotData)
        {
            foreach (var slot in slotData) this.SetSlot(slot);
        }

        public Slot[] GetContainerSlots()
        {
            var slots = new List<Slot>();
            slots.AddRange(this.ContainerSlots);

            if (this.OffHandSlot != null)
                slots.Add(this.OffHandSlot);
            return slots.ToArray();
        }

        public Slot[] GetAllSlots()
        {
            var slots = this.GetContainerSlots().ToList();

            if (this.Info.ExcludeInventory || this.InventoryWindow != null)
            {
                slots.AddRange(this.InventoryWindow!.GetContainerSlots().Select(x => new Slot(x.Item, (short)(x.SlotNumber! + this.ContainerSlots.Length))));
            }

            return slots.ToArray();
        }

        public Item?[] ContainerItems() => this.GetContainerSlots().Select(x => x.Item).ToArray();

        public Item?[] AllItems() => this.GetAllSlots().Select(x => x.Item).ToArray();

        /// <summary>
        ///     When using MineSharp.Bot, please use Bot.CloseWindow(windowId) instead.
        /// </summary>
        public void Close()
        {
            this.Dispose();
            this.WindowClosed?.Invoke(this);
        }

        public Slot[] EmptyContainerSlots()
        {
            var emptySlots = new List<Slot>();
            emptySlots.AddRange(this.ContainerSlots.Where(x => x.IsEmpty()));
            if (this.OffHandSlot != null && this.OffHandSlot.IsEmpty())
                emptySlots.Add(this.OffHandSlot);
            return emptySlots.ToArray();
        }

        public Slot[] AllEmptySlots()
        {
            var emptySlots = this.EmptyContainerSlots().ToList();
            if (!this.Info.ExcludeInventory && this.InventoryWindow != null)
            {
                emptySlots.AddRange(this.InventoryWindow.EmptyContainerSlots());
            }
            return emptySlots.ToArray();
        }


        private Slot? FindItem(Slot[] slots, Item searched) => slots.FirstOrDefault(x => !x.IsEmpty() && x.Item!.Id == searched.Id);

        /// <summary>
        ///     Searches through the container slots for an item
        /// </summary>
        /// <param name="itemInfo"></param>
        /// <returns></returns>
        public Slot? FindContainerItem(Item searched) => this.FindItem(this.ContainerSlots, searched);

        public Slot? FindInventoryItem(Item searched) => this.FindItem(this.InventoryWindow!.ContainerSlots, searched);

<<<<<<< HEAD
        private void SwitchSlots(short slot1, short slot2) {
            if (slot1 == slot2) return;

            Slot a = GetSlot(slot1);
            Slot b = GetSlot(slot2);
=======
        public void SwitchSlots(short slot1, short slot2)
        {
            var a = this.GetSlot(slot1);
            var b = this.GetSlot(slot2);
>>>>>>> 339c4d36

            if (a.IsEmpty() && b.IsEmpty())
                return;

            var click = new WindowClick(WindowOperationMode.SimpleClick, (byte)WindowMouseButton.MouseLeft, a.IsEmpty() ? slot2 : slot1);
            this.PerformClick(click);

            click = new WindowClick(WindowOperationMode.SimpleClick, (byte)WindowMouseButton.MouseLeft, a.IsEmpty() ? slot1 : slot2);
            this.PerformClick(click);
        }

        /// <summary>
        /// Finds a slot in <paramref name="range"/> to stack <paramref name="item"/> on.
        /// Returns 0 when no slot has been found.
        /// </summary>
        /// <param name="range">Slot range</param>
        /// <param name="item">Item to stack</param>
        /// <returns>Yields slots until all items have been stacked</returns>
        private static IEnumerable<Slot> FindStackableSlots(Slot[] range, Item item) {
            // try to find an slot with the same item, or return an empty slot
            int left = item.Count;
            foreach (var slot in range.Where(x => !x.IsEmpty() && 
                                                    x.Item!.Id == item.Id && 
                                                    x.Item!.Metadata == item.Metadata &&
                                                    (x.Item.StackSize - x.Item.Count - item.Count) > 0)) {
                yield return slot;
                left -= Math.Min(left, (slot.Item!.StackSize - slot.Item!.Count));
                
                if (left <= 0) 
                    yield break;
            }

            var first = range.FirstOrDefault(x => x.IsEmpty());
            if (first == null)
                yield break;
            yield return first!;
        }

        public IEnumerable<Slot> FindStackableContainerSlots(Item item) => FindStackableSlots(ContainerSlots, item);

        public IEnumerable<Slot> FindStackableInventorySlots(Item item) => FindStackableSlots(GetAllSlots().Skip(InventoryStart).ToArray(), item);

        /// <summary>
        /// <para>Tries to take <paramref name="count"/> items of type <paramref name="itemId"/> from the container into the inventory</para>
        /// <para>Clicks yielded must be applied instantly. </para>
        /// <para>Getting the next click without applying the one before will result in unwanted behaviour.</para>
        /// </summary>
        /// <param name="itemId">The id of the item</param>
        /// <param name="count">Number of items to take. Null to take as many items as possible.</param>
        /// <param name="metadata">Optional metadata of the item. If null it will be ignored.</param>
        /// <param name="throwIfNotEnough">Throws if less than <paramref name="count"/> items were found</param>
        /// <returns></returns>
        public IEnumerable<WindowClick> TakeItem(int itemId, byte? count = null, fNbt.NbtCompound? metadata = null, bool throwIfNotEnough = false)
        {
            if (this.InventoryWindow == null)
                throw new InvalidOperationException("Window must be extended with inventory window");

            var searchedItems = this.GetContainerSlots().Where(x => x.Item != null && x.Item!.Id == itemId);
            if (metadata != null)
                searchedItems = searchedItems.Where(x => x.Item!.Metadata == metadata);
            if (count == null) throwIfNotEnough = false;

            byte left = count ?? byte.MaxValue;
            foreach (var slot in searchedItems) {
                byte max = Math.Min(left, slot.Item!.Count);

                var needle = ItemFactory.CreateItem(itemId, max, slot.Item!.Damage, slot.Item!.Metadata);

                foreach (var stackSlot in FindStackableInventorySlots(needle)) {
                    byte toStack = (byte)((stackSlot.Item == null) ? needle.StackSize : (stackSlot.Item!.StackSize - stackSlot.Item!.Count));
                    toStack = (byte)MathF.Min(toStack, needle.Count);
                    foreach (var pickupClick in PickUpFromSlot(slot, toStack))
                        yield return pickupClick;
                    foreach (var putdownClick in PutDownToSlot(stackSlot, toStack))
                        yield return putdownClick;

                    left -= toStack;
                }

                if (left == 0) 
                    break;
            }

            if (count != null && left > 0 && throwIfNotEnough)
                throw new Exception("not enough items found");
        }


        public IEnumerable<WindowClick> PutItem(int itemId, byte? count = null, fNbt.NbtCompound? metadata = null)
        {
            if (this.InventoryWindow == null)
                throw new InvalidOperationException("Window must be extended with inventory window");

            var searchedItems = this.GetAllSlots().Skip(InventoryStart).Where(x => x.Item != null && x.Item!.Id == itemId);
            if (metadata != null)
                searchedItems = searchedItems.Where(x => x.Item!.Metadata == metadata);

            byte left = count ?? byte.MaxValue;

            foreach (var slot in searchedItems)
            {
                byte max = Math.Min(left, slot.Item!.Count);
                var needle = ItemFactory.CreateItem(itemId, max, slot.Item!.Damage, slot.Item!.Metadata);

                foreach (var stackSlot in FindStackableContainerSlots(needle)) 
                {
                    byte toStack = (byte)((stackSlot.Item == null) ? needle.StackSize : (stackSlot.Item!.StackSize - stackSlot.Item!.Count));
                    toStack = (byte)MathF.Min(toStack, needle.Count);
                    foreach (var pickupClick in PickUpFromSlot(slot, toStack))
                        yield return pickupClick;
                    foreach (var putdownClick in PutDownToSlot(stackSlot, toStack))
                        yield return putdownClick;

                    left -= toStack;
                }

                if (left == 0)
                    break;
            }
        }

        /// <summary>
        /// Returns window clicks to pick up <paramref name="count"/> items from the slot.
        /// <c>Window.SelectedSlot</c> must be empty
        /// </summary>
        /// <param name="slot">Slot</param>
        /// <param name="count">Number of items to pick up</param>
        /// <returns></returns>
        /// <exception cref="InvalidOperationException">Thrown when SelectedSlot is not empty</exception>
        /// <exception cref="ArgumentNullException">Thrown when slot.Item is null</exception>
        /// <exception cref="ArgumentOutOfRangeException">Thrown when count > slot.Item.Count </exception>
        public IEnumerable<WindowClick> PickUpFromSlot(Slot slot, byte count)
        {
            if (!SelectedSlot.IsEmpty())
                throw new InvalidOperationException("No item must be selected!");
            
            if (slot.Item == null) 
                throw new ArgumentNullException(nameof(slot.Item));

            if (slot.Item.Count < count) 
                throw new ArgumentOutOfRangeException(nameof(count));

            if (count == slot.Item.Count)
            {
                yield return new WindowClick(WindowOperationMode.SimpleClick, 0, slot.SlotNumber);
                yield break;
            }

            byte pickedUp = 0;
            if (count <= MathF.Ceiling(slot.Item.Count / 2.0f))
            {
                // pickup half stack
                yield return new WindowClick(WindowOperationMode.SimpleClick, 1, slot.SlotNumber);
                pickedUp = (byte)MathF.Ceiling(slot.Item.Count / 2.0f);
            }
            else
            {
                // else pickup full stack
                yield return new WindowClick(WindowOperationMode.SimpleClick, 0, slot.SlotNumber);
                pickedUp = slot.Item!.Count;
            }

            for (int i = 0; i < (pickedUp - count); i++)
            {
                // Put back redundant items
                yield return new WindowClick(WindowOperationMode.SimpleClick, 1, slot.SlotNumber);
            }
        }

        public IEnumerable<WindowClick> PutDownToSlot(Slot slot, byte count)
        {
            if (SelectedSlot!.IsEmpty())
                throw new InvalidOperationException("no item selected");

            if (SelectedSlot.Item!.Count < count)
                throw new ArgumentOutOfRangeException("count");

            if (SelectedSlot.Item!.Count <= count)
            {
                yield return new WindowClick(WindowOperationMode.SimpleClick, 0, slot.SlotNumber);
                yield break;
            }

            for (int i = 0; i < count; i++)
                yield return new WindowClick(WindowOperationMode.SimpleClick, 1, slot.SlotNumber);
        }
    }
}<|MERGE_RESOLUTION|>--- conflicted
+++ resolved
@@ -20,40 +20,6 @@
 
         private static readonly Logger Logger = Logger.GetLogger();
 
-<<<<<<< HEAD
-        public delegate void WindowClosedEvent(Window window);
-        public delegate void WindowClickedEvent(Window sender, WindowClick click);
-        public delegate void WindowSlotEvent(Window sender, int slotIndex);
-
-        /// <summary>
-        /// This event fires when the window has already been disposed.
-        /// </summary>
-        public event WindowClosedEvent? WindowClosed;
-        public event WindowClickedEvent? WindowClicked;
-        public event WindowSlotEvent? WindowSlotUpdated;
-
-        public WindowInfo Info { get; private set; }
-
-        public int ContainerStart => 0;
-        public int ContainerEnd => Info.UniqueSlots - 1;
-        public int InventoryStart => Info.ExcludeInventory ? throw new NotSupportedException() : Info.UniqueSlots;
-        public int InventoryEnd => InventoryStart + InventorySlotCount - 1;
-        public int HotbarStart => InventoryEnd + 1;
-        public int HotbarEnd => HotbarStart + HotbarSlotCount - 1;
-        public int TotalSlotCount => (Info.ExcludeInventory ? Info.UniqueSlots : HotbarEnd + 1) + (Info.HasOffHandSlot ? 1 : 0);
-
-
-        public int Id { get; private set; }
-        private Slot[] ContainerSlots { get; set; }
-        private Slot? OffHandSlot { get; set; }
-
-        public Window? InventoryWindow { get; private set; }
-
-        public Slot? SelectedSlot { get; set; }
-        public int StateId { get; set; }
-
-=======
->>>>>>> 339c4d36
 
         public Window(WindowInfo info, Slot[]? slots = null, Window? playerInventory = null)
         {
@@ -145,18 +111,12 @@
         public void SetSlot(Slot slot)
         {
 
-<<<<<<< HEAD
-            if (OffHandSlot != null && OffHandSlot.SlotNumber == slot.SlotNumber) {
-                OffHandSlot = slot;
-                WindowSlotUpdated?.Invoke(this, (int)OffHandSlot.SlotNumber!);
-=======
             if (this.OffHandSlot?.SlotNumber == -1) {}
 
             if (this.OffHandSlot != null && this.OffHandSlot.SlotNumber == slot.SlotNumber)
             {
                 this.OffHandSlot = slot;
                 this.WindowSlotUpdated?.Invoke(this, this.OffHandSlot.SlotNumber!);
->>>>>>> 339c4d36
                 return;
             }
 
@@ -173,18 +133,12 @@
             this.WindowSlotUpdated?.Invoke(this, slot.SlotNumber!);
         }
 
-<<<<<<< HEAD
-        public Slot GetSlot(int index) {
-            if (OffHandSlot != null && OffHandSlot.SlotNumber == index)
-                return OffHandSlot;
-=======
         public Slot GetSlot(int index)
         {
             if (this.OffHandSlot != null && this.OffHandSlot.SlotNumber == index)
             {
                 return this.OffHandSlot;
             }
->>>>>>> 339c4d36
 
             if (index >= this.ContainerSlots.Length)
             {
@@ -268,18 +222,10 @@
 
         public Slot? FindInventoryItem(Item searched) => this.FindItem(this.InventoryWindow!.ContainerSlots, searched);
 
-<<<<<<< HEAD
-        private void SwitchSlots(short slot1, short slot2) {
-            if (slot1 == slot2) return;
-
-            Slot a = GetSlot(slot1);
-            Slot b = GetSlot(slot2);
-=======
         public void SwitchSlots(short slot1, short slot2)
         {
             var a = this.GetSlot(slot1);
             var b = this.GetSlot(slot2);
->>>>>>> 339c4d36
 
             if (a.IsEmpty() && b.IsEmpty())
                 return;
