﻿using System.Collections.Concurrent;
using System.Diagnostics.CodeAnalysis;
using System.Diagnostics.Contracts;
using MineSharp.Core.Common.Biomes;
using MineSharp.Core.Common.Blocks;
using MineSharp.Core.Events;
using MineSharp.Core.Geometry;
using MineSharp.Data;
using MineSharp.World.Chunks;
using MineSharp.World.Exceptions;
using MineSharp.World.Iterators;
using NLog;

namespace MineSharp.World;

/// <summary>
///     Base class for other implementations of the IWorld interface
/// </summary>
/// <param name="data"></param>
public abstract class AbstractWorld(MinecraftData data) : IWorld
{
    private static readonly ILogger Logger = LogManager.GetCurrentClassLogger();

    /// <summary>
    ///     The MinecraftData instance used for this world
    /// </summary>
    public readonly MinecraftData Data = data;

    private readonly BlockInfo outOfMapBlock = data.Blocks.ByType(BlockType.Air)!;

    /// <summary>
    ///     A dictionary with all loaded chunks
    /// </summary>
    protected ConcurrentDictionary<ChunkCoordinates, IChunk> Chunks = new();

    /// <inheritdoc />
    public MinecraftData Data { get; } = data;
    
    /// <inheritdoc />
    public abstract int MaxY { get; }

    /// <inheritdoc />
    public abstract int MinY { get; }


    /// <inheritdoc />
    public AsyncEvent<IWorld, IChunk> OnChunkLoaded { get; set; } = new();

    /// <inheritdoc />
    public AsyncEvent<IWorld, IChunk> OnChunkUnloaded { get; set; } = new();

    /// <inheritdoc />
<<<<<<< HEAD
    public event Events.BlockEvent? OnBlockUpdated;

    /// <summary>
    /// A dictionary with all loaded chunks
    /// </summary>
    protected ConcurrentDictionary<ChunkCoordinates, IChunk> Chunks
        = new ConcurrentDictionary<ChunkCoordinates, IChunk>();

    private readonly BlockInfo OutOfMapBlock = data.Blocks.ByType(BlockType.Air)!;
=======
    public AsyncEvent<IWorld, Block> OnBlockUpdated { get; set; } = new();
>>>>>>> 9947b89d

    /// <inheritdoc />
    [Pure]
    public ChunkCoordinates ToChunkCoordinates(Position position)
    {
        var chunkX = (int)Math.Floor((float)position.X / IChunk.Size);
        var chunkZ = (int)Math.Floor((float)position.Z / IChunk.Size);

        return new(chunkX, chunkZ);
    }

    /// <inheritdoc />
    [Pure]
    public Position ToChunkPosition(Position position)
    {
        return new(
            NonNegativeMod(position.X, IChunk.Size),
            position.Y,
            NonNegativeMod(position.Z, IChunk.Size));
    }

    /// <inheritdoc />
    [Pure]
    public Position ToWorldPosition(ChunkCoordinates coordinates, Position position)
    {
        var dx = coordinates.X * IChunk.Size;
        var dz = coordinates.Z * IChunk.Size;

        return new(position.X + dx, position.Y, position.Z + dz);
    }

    /// <inheritdoc />
    public IChunk GetChunkAt(ChunkCoordinates coordinates)
    {
        if (!Chunks.TryGetValue(coordinates, out var chunk))
        {
            throw new ChunkNotLoadedException($"The chunk at {coordinates} is not loaded.");
        }

        return chunk;
    }

    /// <inheritdoc />
    [Pure]
    public bool IsChunkLoaded(ChunkCoordinates coordinates)
    {
        return IsChunkLoaded(coordinates, out _);
    }

    /// <inheritdoc />
    public void LoadChunk(IChunk chunk)
    {
        if (IsChunkLoaded(chunk.Coordinates, out var oldChunk))
        {
            oldChunk.OnBlockUpdated -= OnChunkBlockUpdate;
            Chunks[chunk.Coordinates] = chunk;
        }
        else
        {
            Chunks.TryAdd(chunk.Coordinates, chunk);
        }

        chunk.OnBlockUpdated += OnChunkBlockUpdate;
        OnChunkLoaded.Dispatch(this, chunk);
    }

    /// <inheritdoc />
    public void UnloadChunk(ChunkCoordinates coordinates)
    {
        if (!Chunks.TryRemove(coordinates, out var chunk))
        {
            Logger.Warn($"Trying to unload chunk which was not loaded {coordinates}.");
            return;
        }

        OnChunkUnloaded.Dispatch(this, chunk);
    }

    /// <inheritdoc />
    public abstract IChunk CreateChunk(ChunkCoordinates coordinates, BlockEntity[] entities);

    /// <inheritdoc />
    public abstract bool IsOutOfMap(Position position);

    /// <inheritdoc />
    public bool IsBlockLoaded(Position position, [NotNullWhen(true)] out IChunk? chunk)
    {
        return Chunks.TryGetValue(ToChunkCoordinates(position), out chunk);
    }

    /// <inheritdoc />
    public Block GetBlockAt(Position position)
    {
        if (IsOutOfMap(position))
        {
            return new(outOfMapBlock, outOfMapBlock.DefaultState, position);
        }

        if (!IsBlockLoaded(position, out var chunk))
        {
            throw new ChunkNotLoadedException($"Block at {position} is not loaded.");
        }

        var relative = ToChunkPosition(position);
        var blockState = chunk.GetBlockAt(relative);
        var block = new Block(
            Data.Blocks.ByState(blockState)!,
            blockState,
            position);
        return block;
    }

    /// <inheritdoc />
    public void SetBlock(Block block)
    {
        if (!IsBlockLoaded(block.Position, out var chunk))
        {
            throw new ChunkNotLoadedException($"Block at {block.Position} is not loaded.");
        }

        var relative = ToChunkPosition(block.Position);
        chunk.SetBlockAt(block.State, relative);
    }

    /// <inheritdoc />
    public Biome GetBiomeAt(Position position)
    {
        if (!IsBlockLoaded(position, out var chunk))
        {
            throw new ChunkNotLoadedException($"Position {position} is not loaded.");
        }

        var relative = ToChunkPosition(position);
        return chunk.GetBiomeAt(relative);
    }

    /// <inheritdoc />
    public void SetBiomeAt(Position position, Biome biome)
    {
        if (!IsBlockLoaded(position, out var chunk))
        {
            throw new ChunkNotLoadedException($"Position {position} is not loaded.");
        }

        var relative = ToChunkPosition(position);
        chunk.SetBiomeAt(relative, biome);
    }

    /// <inheritdoc />
    public IEnumerable<Block> FindBlocks(BlockType type, IWorldIterator iterator, int? maxCount = null)
    {
        throw new NotImplementedException();
    }

    /// <inheritdoc />
    public IEnumerable<Block> FindBlocks(BlockType type, int? maxCount = null)
    {
        var found = 0;
        foreach (var chunk in Chunks.Values)
        {
            foreach (var block in chunk.FindBlocks(type, maxCount - found))
            {
                block.Position = ToWorldPosition(chunk.Coordinates, block.Position);
                yield return block;

                found++;
                if (found >= maxCount)
                {
                    yield break;
                }
            }
        }
    }

    /// <summary>
    ///     Mutate <paramref name="position" /> to a world position
    /// </summary>
    /// <param name="coordinates"></param>
    /// <param name="position"></param>
    protected void MutateToWorldPosition(ChunkCoordinates coordinates, MutablePosition position)
    {
        var dx = coordinates.X * IChunk.Size;
        var dz = coordinates.Z * IChunk.Size;
        position.Set(position.X + dx, position.Y, position.Z + dz);
    }

    /// <inheritdoc />
    [Pure]
    protected bool IsChunkLoaded(ChunkCoordinates coordinates, [NotNullWhen(true)] out IChunk? chunk)
    {
        return Chunks.TryGetValue(coordinates, out chunk);
    }

    private void OnChunkBlockUpdate(IChunk chunk, int state, Position position)
    {
        var worldPosition = ToWorldPosition(chunk.Coordinates, position);
        OnBlockUpdated.Dispatch(this, new( // TODO: Hier jedes mal ein neuen block zu erstellen ist quatsch
                                     Data.Blocks.ByState(state)!, state, worldPosition));
    }

    private int NonNegativeMod(int x, int m)
    {
        var v = x % m;
        if (v < 0)
        {
            v += m;
        }

        return v;
    }
}<|MERGE_RESOLUTION|>--- conflicted
+++ resolved
@@ -34,9 +34,6 @@
     protected ConcurrentDictionary<ChunkCoordinates, IChunk> Chunks = new();
 
     /// <inheritdoc />
-    public MinecraftData Data { get; } = data;
-    
-    /// <inheritdoc />
     public abstract int MaxY { get; }
 
     /// <inheritdoc />
@@ -50,19 +47,7 @@
     public AsyncEvent<IWorld, IChunk> OnChunkUnloaded { get; set; } = new();
 
     /// <inheritdoc />
-<<<<<<< HEAD
-    public event Events.BlockEvent? OnBlockUpdated;
-
-    /// <summary>
-    /// A dictionary with all loaded chunks
-    /// </summary>
-    protected ConcurrentDictionary<ChunkCoordinates, IChunk> Chunks
-        = new ConcurrentDictionary<ChunkCoordinates, IChunk>();
-
-    private readonly BlockInfo OutOfMapBlock = data.Blocks.ByType(BlockType.Air)!;
-=======
     public AsyncEvent<IWorld, Block> OnBlockUpdated { get; set; } = new();
->>>>>>> 9947b89d
 
     /// <inheritdoc />
     [Pure]
