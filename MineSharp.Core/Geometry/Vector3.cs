--- conflicted
+++ resolved
@@ -138,41 +138,18 @@
     /// </summary>
     [Pure]
     public double Length()
-<<<<<<< HEAD
-    {
-        return Math.Sqrt(this.LengthSquared());
-    }
-    
-    /// <summary>
-    /// Returns the square length of this vector instance
-=======
         => Math.Sqrt(this.LengthSquared());
 
 
     /// <summary>
     /// Calculates the squared length of this vector instance
->>>>>>> 607e86f8
     /// </summary>
     [Pure]
     public double LengthSquared()
         => this.X * this.X + this.Y * this.Y + this.Z * this.Z;
 
     /// <summary>
-<<<<<<< HEAD
-    /// Returns the square horizontal length of this vector
-    /// </summary>
-    /// <returns></returns>
-    [Pure]
-    public double HorizontalLengthSquared()
-    {
-        return this.X * this.X + this.Z * this.Z;
-    }
-
-    /// <summary>
-    /// Returns the horizontal squared length of this vector
-=======
     /// Calculates the horizontal squared length of this vector
->>>>>>> 607e86f8
     /// </summary>
     [Pure]
     public double HorizontalDistanceToSquared(Vector3 other)
