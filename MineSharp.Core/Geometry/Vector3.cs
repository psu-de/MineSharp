--- conflicted
+++ resolved
@@ -185,15 +185,9 @@
     [Pure]
     public double HorizontalDistanceToSquared(Vector3 other)
     {
-<<<<<<< HEAD
-        var dX = this.X - other.X;
-        var dZ = this.Z - other.Z;
-        return dX * dX + dZ * dZ;
-=======
         var dX = X - other.X;
         var dZ = Z - other.Z;
         return (dX * dX) + dZ + dZ;
->>>>>>> 9947b89d
     }
 
     /// <summary>
