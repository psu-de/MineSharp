﻿using MineSharp.Core.Types;

<<<<<<< HEAD
namespace MineSharp.Data.Windows {
    public static class WindowData {
=======
namespace MineSharp.Data.Windows
{
    public static class WindowData
    {
>>>>>>> 339c4d36

        public static List<WindowInfo> Windows = new List<WindowInfo>();
        public static Dictionary<Identifier, WindowInfo> WindowMap = new Dictionary<Identifier, WindowInfo>();

<<<<<<< HEAD
        static WindowData() {
            Register(new WindowInfo((Identifier)"minecraft:generic_9x1", "",  9));
=======
        static WindowData()
        {
            Register(new WindowInfo((Identifier)"minecraft:generic_9x1", "", 9));
>>>>>>> 339c4d36
            Register(new WindowInfo((Identifier)"minecraft:generic_9x2", "", 18));
            Register(new WindowInfo((Identifier)"minecraft:generic_9x3", "", 27));
            Register(new WindowInfo((Identifier)"minecraft:generic_9x4", "", 36));
            Register(new WindowInfo((Identifier)"minecraft:generic_9x5", "", 45));
            Register(new WindowInfo((Identifier)"minecraft:generic_9x6", "", 54));
            Register(new WindowInfo((Identifier)"minecraft:generic_3x3", "", 9));
            Register(new WindowInfo((Identifier)"minecraft:anvil", "Anvil", 3));
            Register(new WindowInfo((Identifier)"minecraft:beacon", "Beacon", 1));
            Register(new WindowInfo((Identifier)"minecraft:blast_furnace", "Blast Furnace", 3));
            Register(new WindowInfo((Identifier)"minecraft:brewing_stand", "Brewing stand", 5));
            Register(new WindowInfo((Identifier)"minecraft:crafting", "Crafting table", 10));
            Register(new WindowInfo((Identifier)"minecraft:enchantment", "Enchantment table", 2));
            Register(new WindowInfo((Identifier)"minecraft:furnace", "Furnace", 3));
            Register(new WindowInfo((Identifier)"minecraft:grindstone", "Grindstone", 3));
            Register(new WindowInfo((Identifier)"minecraft:hopper", "Hopper or minecart with hopper", 5));
            Register(new WindowInfo((Identifier)"minecraft:lectern", "Lectern", 1, true));
            Register(new WindowInfo((Identifier)"minecraft:loom", "Loom", 4));
            Register(new WindowInfo((Identifier)"minecraft:merchant", "Villager, Wandering Trader", 3));
            Register(new WindowInfo((Identifier)"minecraft:shulker_box", "Shulker box", 27));
            Register(new WindowInfo((Identifier)"minecraft:smithing", "Smithing Table", 3));
            Register(new WindowInfo((Identifier)"minecraft:smoker", "Smoker", 3));
            Register(new WindowInfo((Identifier)"minecraft:cartography", "Cartography Table", 3));
            Register(new WindowInfo((Identifier)"minecraft:stonecutter", "Stonecutter", 2));
        }

        private static void Register(WindowInfo info)
        {
            WindowMap.Add(info.Name, info);
            Windows.Add(info);
        }
    }
}<|MERGE_RESOLUTION|>--- conflicted
+++ resolved
@@ -1,26 +1,16 @@
 ﻿using MineSharp.Core.Types;
 
-<<<<<<< HEAD
-namespace MineSharp.Data.Windows {
-    public static class WindowData {
-=======
 namespace MineSharp.Data.Windows
 {
     public static class WindowData
     {
->>>>>>> 339c4d36
 
         public static List<WindowInfo> Windows = new List<WindowInfo>();
         public static Dictionary<Identifier, WindowInfo> WindowMap = new Dictionary<Identifier, WindowInfo>();
 
-<<<<<<< HEAD
-        static WindowData() {
-            Register(new WindowInfo((Identifier)"minecraft:generic_9x1", "",  9));
-=======
         static WindowData()
         {
             Register(new WindowInfo((Identifier)"minecraft:generic_9x1", "", 9));
->>>>>>> 339c4d36
             Register(new WindowInfo((Identifier)"minecraft:generic_9x2", "", 18));
             Register(new WindowInfo((Identifier)"minecraft:generic_9x3", "", 27));
             Register(new WindowInfo((Identifier)"minecraft:generic_9x4", "", 36));
