--- conflicted
+++ resolved
@@ -146,14 +146,9 @@
     /// <typeparam name="TPacket">The type of the packet.</typeparam>
     /// <param name="packetHandler">The packet handler to be called.</param>
     /// <param name="queuePacketsSentBeforeInitializationCompleted">Whether packets sent before the plugin has been initialized should be queued and processed after initialization.</param>
-<<<<<<< HEAD
-    public void OnPacketAfterInitialization<TPacket>(AsyncPacketHandler<TPacket> packetHandler, bool queuePacketsSentBeforeInitializationCompleted = false)
+    public void OnPacketAfterInitialization<TPacket>(AsyncPacketHandler<TPacket> packetHandler, bool queuePacketsSentBeforeInitializationCompleted = true)
         where TPacket : IPacketStatic<TPacket>
-=======
-    public void OnPacketAfterInitialization<TPacket>(AsyncPacketHandler<TPacket> packetHandler, bool queuePacketsSentBeforeInitializationCompleted = true)
-        where TPacket : IPacket
->>>>>>> dfdfeccc
-    {
+	{
         var registration = Bot.Client.On(CreateAfterInitializationPacketHandlerWrapper(packetHandler, queuePacketsSentBeforeInitializationCompleted));
         if (registration != null)
         {
