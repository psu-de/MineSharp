--- conflicted
+++ resolved
@@ -254,18 +254,9 @@
         const double deg2rad = 180 / Math.PI;
         var          delta   = position.Minus(this.Self!.GetHeadPosition());
         delta.Normalize();
-<<<<<<< HEAD
-        
-        var yaw = deg2rad * Math.Atan2(-delta.X, delta.Z);
-        var pitch = deg2rad * -Math.Asin(delta.Y);
-
-        if (yaw < 0)
-            yaw += 360;
-=======
 
         var yaw   = deg2rad * Math.Atan2(-delta.X, delta.Z);
         var pitch = deg2rad * -Math.Asin(delta.Y / delta.Length());
->>>>>>> 8be84afa
 
         return ((float)yaw, (float)pitch);
     }
